--- conflicted
+++ resolved
@@ -27,15 +27,6 @@
 
 #include <freerdp/codec/xcrush.h>
 
-<<<<<<< HEAD
-#ifndef _rotl
-INLINE UINT32 _rotl(UINT32 x, UINT32 r) {
-	return (x << r) | (x >> (32 - r));
-}
-#endif
-
-=======
->>>>>>> 55e096a8
 UINT32 xcrush_update_hash(BYTE* data, UINT32 size)
 {
 	BYTE* end;
@@ -229,8 +220,6 @@
 	return prev;
 }
 
-<<<<<<< HEAD
-=======
 UINT32 xcrush_find_match_length(UINT32 MatchOffset, UINT32 ChunkOffset, BYTE* HistoryBuffer, UINT32 HistoryOffset, UINT32 SrcSize, UINT32 MaxMatchLength, XCRUSH_MATCH_INFO* MatchInfo)
 {
 	UINT32 MatchSymbol;
@@ -541,7 +530,6 @@
 	return 1;
 }
 
->>>>>>> 55e096a8
 int xcrush_copy_bytes(BYTE* dst, BYTE* src, int num)
 {
 	int index;
@@ -855,22 +843,15 @@
 	xcrush->SignatureIndex = 0;
 	xcrush->SignatureCount = 1000;
 	ZeroMemory(&(xcrush->Signatures), sizeof(XCRUSH_SIGNATURE) * xcrush->SignatureCount);
-<<<<<<< HEAD
+
+	xcrush->CompressionFlags = 0;
 
 	xcrush->ChunkHead = xcrush->ChunkTail = 1;
 	ZeroMemory(&(xcrush->Chunks), sizeof(xcrush->Chunks));
 	ZeroMemory(&(xcrush->NextChunks), sizeof(xcrush->NextChunks));
-=======
-
-	xcrush->CompressionFlags = 0;
-
-	xcrush->ChunkHead = xcrush->ChunkTail = 1;
-	ZeroMemory(&(xcrush->Chunks), sizeof(xcrush->Chunks));
-	ZeroMemory(&(xcrush->NextChunks), sizeof(xcrush->NextChunks));
 
 	ZeroMemory(&(xcrush->OriginalMatches), sizeof(xcrush->OriginalMatches));
 	ZeroMemory(&(xcrush->OptimizedMatches), sizeof(xcrush->OptimizedMatches));
->>>>>>> 55e096a8
 }
 
 XCRUSH_CONTEXT* xcrush_context_new(BOOL Compressor)
