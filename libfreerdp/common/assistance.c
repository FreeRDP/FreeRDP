/**
 * FreeRDP: A Remote Desktop Protocol Implementation
 * Remote Assistance
 *
 * Copyright 2014 Marc-Andre Moreau <marcandre.moreau@gmail.com>
 *
 * Licensed under the Apache License, Version 2.0 (the "License");
 * you may not use this file except in compliance with the License.
 * You may obtain a copy of the License at
 *
 *     http://www.apache.org/licenses/LICENSE-2.0
 *
 * Unless required by applicable law or agreed to in writing, software
 * distributed under the License is distributed on an "AS IS" BASIS,
 * WITHOUT WARRANTIES OR CONDITIONS OF ANY KIND, either express or implied.
 * See the License for the specific language governing permissions and
 * limitations under the License.
 */

#ifdef HAVE_CONFIG_H
#include "config.h"
#endif

#include <winpr/crt.h>
#include <winpr/print.h>
#include <winpr/windows.h>

#include <openssl/ssl.h>
#include <openssl/md5.h>
#include <openssl/rc4.h>
#include <openssl/sha.h>
#include <openssl/evp.h>
#include <openssl/aes.h>
#include <openssl/rand.h>
#include <openssl/engine.h>

#include <freerdp/log.h>
#include <freerdp/client/file.h>
#include <freerdp/client/cmdline.h>

#include <freerdp/assistance.h>

#define TAG FREERDP_TAG("common")

/**
 * Password encryption in establishing a remote assistance session of type 1:
 * http://blogs.msdn.com/b/openspecification/archive/2011/10/31/password-encryption-in-establishing-a-remote-assistance-session-of-type-1.aspx
 *
 * Creation of PassStub for the Remote Assistance Ticket:
 * http://social.msdn.microsoft.com/Forums/en-US/6316c3f4-ea09-4343-a4a1-9cca46d70d28/creation-of-passstub-for-the-remote-assistance-ticket?forum=os_windowsprotocols
 */

/**
 * CryptDeriveKey Function:
 * http://msdn.microsoft.com/en-us/library/windows/desktop/aa379916/
 *
 * Let n be the required derived key length, in bytes.
 * The derived key is the first n bytes of the hash value after the hash computation
 * has been completed by CryptDeriveKey. If the hash is not a member of the SHA-2
 * family and the required key is for either 3DES or AES, the key is derived as follows:
 *
 * Form a 64-byte buffer by repeating the constant 0x36 64 times.
 * Let k be the length of the hash value that is represented by the input parameter hBaseData.
 * Set the first k bytes of the buffer to the result of an XOR operation of the first k bytes
 * of the buffer with the hash value that is represented by the input parameter hBaseData.
 *
 * Form a 64-byte buffer by repeating the constant 0x5C 64 times.
 * Set the first k bytes of the buffer to the result of an XOR operation of the first k bytes
 * of the buffer with the hash value that is represented by the input parameter hBaseData.
 *
 * Hash the result of step 1 by using the same hash algorithm as that used to compute the hash
 * value that is represented by the hBaseData parameter.
 *
 * Hash the result of step 2 by using the same hash algorithm as that used to compute the hash
 * value that is represented by the hBaseData parameter.
 *
 * Concatenate the result of step 3 with the result of step 4.
 * Use the first n bytes of the result of step 5 as the derived key.
 */

int freerdp_assistance_crypt_derive_key_sha1(BYTE* hash, int hashLength, BYTE* key, int keyLength)
{
	int i;
	BYTE* buffer;
	BYTE pad1[64];
	BYTE pad2[64];
	SHA_CTX hashCtx;

	memset(pad1, 0x36, 64);
	memset(pad2, 0x5C, 64);

	for (i = 0; i < hashLength; i++)
	{
		pad1[i] ^= hash[i];
		pad2[i] ^= hash[i];
	}

	buffer = (BYTE*) calloc(1, hashLength * 2);

	if (!buffer)
		return -1;

	SHA1_Init(&hashCtx);
	SHA1_Update(&hashCtx, pad1, 64);
	SHA1_Final((void*) buffer, &hashCtx);

	SHA1_Init(&hashCtx);
	SHA1_Update(&hashCtx, pad2, 64);
	SHA1_Final((void*) &buffer[hashLength], &hashCtx);

	CopyMemory(key, buffer, keyLength);

	free(buffer);

	return 1;
}

int freerdp_assistance_parse_address_list(rdpAssistanceFile* file, char* list)
{
	int i;
	char* p;
	char* q;
	char* str;
	int count;
	int length;
	char** tokens;

	count = 1;
	str = _strdup(list);

	if (!str)
		return -1;

	length = strlen(str);

	for (i = 0; i < length; i++)
	{
		if (str[i] == ';')
			count++;
	}

	tokens = (char**) malloc(sizeof(char*) * count);

	count = 0;
	tokens[count++] = str;

	for (i = 0; i < length; i++)
	{
		if (str[i] == ';')
		{
			str[i] = '\0';
			tokens[count++] = &str[i + 1];
		}
	}

	file->MachineCount = count;
	file->MachineAddresses = (char**) calloc(count, sizeof(char*));
	file->MachinePorts = (UINT32*) calloc(count, sizeof(UINT32));

	if (!file->MachineAddresses || !file->MachinePorts)
		return -1;

	for (i = 0; i < count; i++)
	{
		length = strlen(tokens[i]);

		p = tokens[i];

		q = strchr(p, ':');

		if (!q)
		{
			free(tokens);
			return -1;
		}

		q[0] = '\0';
		q++;

		file->MachineAddresses[i] = _strdup(p);
		file->MachinePorts[i] = (UINT32) atoi(q);

		q[-1] = ':';
	}

	for (i = 0; i < count; i++)
	{
		length = strlen(tokens[i]);

		if (length > 8)
		{
			if (strncmp(tokens[i], "169.254.", 8) == 0)
				continue;
		}

		p = tokens[i];

		q = strchr(p, ':');

		if (!q)
		{
			free(tokens);
			return -1;
		}

		q[0] = '\0';
		q++;

		file->MachineAddress = _strdup(p);
		file->MachinePort = (UINT32) atoi(q);

		break;
	}

<<<<<<< HEAD
	if (tokens)
		free(tokens);
=======
	free(tokens);
>>>>>>> 05bc27e9

	return 1;
}

int freerdp_assistance_parse_connection_string1(rdpAssistanceFile* file)
{
	int i;
	char* str;
	int count;
	int length;
	char* tokens[8];

	/**
	 * <ProtocolVersion>,<protocolType>,<machineAddressList>,<assistantAccountPwd>,
	 * <RASessionID>,<RASessionName>,<RASessionPwd>,<protocolSpecificParms>
	 */

	count = 1;
	str = _strdup(file->RCTicket);

	if (!str)
		return -1;

	length = strlen(str);

	for (i = 0; i < length; i++)
	{
		if (str[i] == ',')
			count++;
	}

	if (count != 8)
		return -1;

	count = 0;
	tokens[count++] = str;

	for (i = 0; i < length; i++)
	{
		if (str[i] == ',')
		{
			str[i] = '\0';
			tokens[count++] = &str[i + 1];
		}
	}

	if (strcmp(tokens[0], "65538") != 0)
		return -1;

	if (strcmp(tokens[1], "1") != 0)
		return -1;

	if (strcmp(tokens[3], "*") != 0)
		return -1;

	if (strcmp(tokens[5], "*") != 0)
		return -1;

	if (strcmp(tokens[6], "*") != 0)
		return -1;

	file->RASessionId = _strdup(tokens[4]);

	if (!file->RASessionId)
		return -1;

	file->RASpecificParams = _strdup(tokens[7]);

	if (!file->RASpecificParams)
		return -1;

	freerdp_assistance_parse_address_list(file, tokens[2]);

	free(str);

	return 1;
}

/**
 * Decrypted Connection String 2:
 *
 * <E>
 * <A KH="BNRjdu97DyczQSRuMRrDWoue+HA=" ID="+ULZ6ifjoCa6cGPMLQiGHRPwkg6VyJqGwxMnO6GcelwUh9a6/FBq3It5ADSndmLL"/>
 * <C>
 * <T ID="1" SID="0">
 * 	<L P="49228" N="fe80::1032:53d9:5a01:909b%3"/>
 * 	<L P="49229" N="fe80::3d8f:9b2d:6b4e:6aa%6"/>
 * 	<L P="49230" N="192.168.1.200"/>
 * 	<L P="49231" N="169.254.6.170"/>
 * </T>
 * </C>
 * </E>
 */

int freerdp_assistance_parse_connection_string2(rdpAssistanceFile* file)
{
	char* p;
	char* q;
	int port;
	char* str;
	size_t length;

	str = _strdup(file->ConnectionString2);

	if (!str)
		return -1;

	p = strstr(str, "<E>");

	if (!p)
		return -1;

	p = strstr(str, "<C>");

	if (!p)
		return -1;

	/* Auth String Node (<A>) */

	p = strstr(str, "<A");

	if (!p)
		return -1;

	p = strstr(p, "KH=\"");

	if (p)
	{
		p += sizeof("KH=\"") - 1;
		q = strchr(p, '"');

		if (!q)
			return -1;

		length = q - p;
		free(file->RASpecificParams);
		file->RASpecificParams = (char*) malloc(length + 1);

		if (!file->RASpecificParams)
			return -1;

		CopyMemory(file->RASpecificParams, p, length);
		file->RASpecificParams[length] = '\0';

		p += length;
	}

	if (p)
		p = strstr(p, "ID=\"");
	else
		p = _strdup("ID=\"");

	if (p)
	{
		p += sizeof("ID=\"") - 1;
		q = strchr(p, '"');

		if (!q)
			return -1;

		length = q - p;
		free(file->RASessionId);
		file->RASessionId = (char*) malloc(length + 1);

		if (!file->RASessionId)
			return -1;

		CopyMemory(file->RASessionId, p, length);
		file->RASessionId[length] = '\0';

		p += length;
	}

	if (p)
		p = strstr(p, "<L P=\"");
	else
		p = _strdup("<L P=\"");

	while (p)
	{
		p += sizeof("<L P=\"") - 1;

		q = strchr(p, '"');

		if (!q)
			return -1;

		q[0] = '\0';
		q++;

		port = atoi(p);

		p = strstr(q, " N=\"");

		if (!p)
			return -1;

		p += sizeof(" N=\"") - 1;

		q = strchr(p, '"');

		if (!q)
			return -1;

		q[0] = '\0';
		q++;

		length = strlen(p);

		if (length > 8)
		{
			if (strncmp(p, "169.254.", 8) != 0)
			{
				file->MachineAddress = _strdup(p);
				file->MachinePort = (UINT32) port;
				break;
			}
		}

		p = strstr(q, "<L P=\"");
	}

	free(str);

	return 1;
}

char* freerdp_assistance_construct_expert_blob(const char* name, const char* pass)
{
	int size;
	int nameLength;
	int passLength;
	char* ExpertBlob = NULL;

	if (!name || !pass)
		return NULL;

	nameLength = strlen(name) + strlen("NAME=");
	passLength = strlen(pass) + strlen("PASS=");

	size = nameLength + passLength + 64;
	ExpertBlob = (char*) calloc(1, size);

	if (!ExpertBlob)
		return NULL;

	sprintf_s(ExpertBlob, size, "%d;NAME=%s%d;PASS=%s",
			nameLength, name, passLength, pass);

	return ExpertBlob;
}

char* freerdp_assistance_generate_pass_stub(DWORD flags)
{
	UINT32 nums[14];
	char* passStub = NULL;
	char set1[64] = "ABCDEFGHIJKLMNOPQRSTUVWXYZabcdefghijklmnopqrstuvwxyz0123456789*_";
	char set2[12] = "!@#$&^*()-+=";
	char set3[10] = "0123456789";
	char set4[26] = "ABCDEFGHIJKLMNOPQRSTUVWXYZ";
	char set5[26] = "abcdefghijklmnopqrstuvwxyz";

	passStub = (char*) malloc(15);

	if (!passStub)
		return NULL;

	/**
	 * PassStub generation:
	 *
	 * Characters 0 and 5-13 are from the set A-Z a-z 0-9 * _
	 * Character 1 is from the set !@#$&^*()-+=
	 * Character 2 is from the set 0-9
	 * Character 3 is from the set A-Z
	 * Character 4 is from the set a-z
	 *
	 * Example: WB^6HsrIaFmEpi
	 */

	RAND_bytes((BYTE*) nums, sizeof(nums));

	passStub[0] = set1[nums[0] % sizeof(set1)]; /* character 0 */
	passStub[1] = set2[nums[1] % sizeof(set2)]; /* character 1 */
	passStub[2] = set3[nums[2] % sizeof(set3)]; /* character 2 */
	passStub[3] = set4[nums[3] % sizeof(set4)]; /* character 3 */
	passStub[4] = set5[nums[4] % sizeof(set5)]; /* character 4 */
	passStub[5] = set1[nums[5] % sizeof(set1)]; /* character 5 */
	passStub[6] = set1[nums[6] % sizeof(set1)]; /* character 6 */
	passStub[7] = set1[nums[7] % sizeof(set1)]; /* character 7 */
	passStub[8] = set1[nums[8] % sizeof(set1)]; /* character 8 */
	passStub[9] = set1[nums[9] % sizeof(set1)]; /* character 9 */
	passStub[10] = set1[nums[10] % sizeof(set1)]; /* character 10 */
	passStub[11] = set1[nums[11] % sizeof(set1)]; /* character 11 */
	passStub[12] = set1[nums[12] % sizeof(set1)]; /* character 12 */
	passStub[13] = set1[nums[13] % sizeof(set1)]; /* character 13 */
	passStub[14] = '\0';

	return passStub;
}

BYTE* freerdp_assistance_encrypt_pass_stub(const char* password, const char* passStub, int* pEncryptedSize)
{
	int status;
	MD5_CTX md5Ctx;
	int cbPasswordW;
	int cbPassStubW;
	int EncryptedSize;
	BYTE PasswordHash[16];
	EVP_CIPHER_CTX rc4Ctx;
	BYTE* pbIn, *pbOut;
	int cbOut, cbIn, cbFinal;
	WCHAR* PasswordW = NULL;
	WCHAR* PassStubW = NULL;

	status = ConvertToUnicode(CP_UTF8, 0, password, -1, &PasswordW, 0);

	if (status <= 0)
		return NULL;

	cbPasswordW = (status - 1) * 2;

	MD5_Init(&md5Ctx);
	MD5_Update(&md5Ctx, PasswordW, cbPasswordW);
	MD5_Final((void*) PasswordHash, &md5Ctx);

	status = ConvertToUnicode(CP_UTF8, 0, passStub, -1, &PassStubW, 0);

	if (status <= 0)
		return NULL;

	cbPassStubW = (status - 1) * 2;

	EncryptedSize = cbPassStubW + 4;

	pbIn = (BYTE*) calloc(1, EncryptedSize);
	pbOut = (BYTE*) calloc(1, EncryptedSize);

	if (!pbIn || !pbOut)
	{
		free(PasswordW);
		free(PassStubW);
		free(pbIn);
		free(pbOut);
		return NULL;
	}

	if (!EncryptedSize)
	{
		free(PasswordW);
		free(PassStubW);
		free(pbIn);
		free(pbOut);
		return NULL;
	}

	*((UINT32*) pbIn) = cbPassStubW;
	CopyMemory(&pbIn[4], PassStubW, cbPassStubW);

	free(PasswordW);
	free(PassStubW);

	EVP_CIPHER_CTX_init(&rc4Ctx);

	status = EVP_EncryptInit_ex(&rc4Ctx, EVP_rc4(), NULL, NULL, NULL);

	if (!status)
	{
		WLog_ERR(TAG,  "EVP_CipherInit_ex failure");
		free (pbOut);
		free (pbIn);
		return NULL;
	}

	status = EVP_EncryptInit_ex(&rc4Ctx, NULL, NULL, PasswordHash, NULL);

	if (!status)
	{
		WLog_ERR(TAG,  "EVP_CipherInit_ex failure");
		free (pbOut);
		free (pbIn);
		return NULL;
	}

	cbOut = cbFinal = 0;
	cbIn = EncryptedSize;

	status = EVP_EncryptUpdate(&rc4Ctx, pbOut, &cbOut, pbIn, cbIn);
	free(pbIn);

	if (!status)
	{
		WLog_ERR(TAG,  "EVP_CipherUpdate failure");
		free (pbOut);
		return NULL;
	}

	status = EVP_EncryptFinal_ex(&rc4Ctx, pbOut + cbOut, &cbFinal);

	if (!status)
	{
		WLog_ERR(TAG,  "EVP_CipherFinal_ex failure");
		free (pbOut);
		return NULL;
	}

	EVP_CIPHER_CTX_cleanup(&rc4Ctx);

	*pEncryptedSize = EncryptedSize;

	return pbOut;
}

int freerdp_assistance_decrypt2(rdpAssistanceFile* file, const char* password)
{
	int status;
	SHA_CTX shaCtx;
	int cbPasswordW;
	int cchOutW = 0;
	WCHAR* pbOutW = NULL;
	EVP_CIPHER_CTX aesDec;
	WCHAR* PasswordW = NULL;
	BYTE* pbIn, *pbOut;
	int cbOut, cbIn, cbFinal;
	BYTE DerivedKey[AES_BLOCK_SIZE];
	BYTE InitializationVector[AES_BLOCK_SIZE];
	BYTE PasswordHash[SHA_DIGEST_LENGTH];

	status = ConvertToUnicode(CP_UTF8, 0, password, -1, &PasswordW, 0);

	if (status <= 0)
		return -1;

	cbPasswordW = (status - 1) * 2;

	SHA1_Init(&shaCtx);
	SHA1_Update(&shaCtx, PasswordW, cbPasswordW);
	SHA1_Final((void*) PasswordHash, &shaCtx);

	status = freerdp_assistance_crypt_derive_key_sha1(PasswordHash, sizeof(PasswordHash),
			 DerivedKey, sizeof(DerivedKey));

	if (status < 0)
	{
		free(PasswordW);
		return -1;
	}

	ZeroMemory(InitializationVector, sizeof(InitializationVector));

	EVP_CIPHER_CTX_init(&aesDec);

	status = EVP_DecryptInit_ex(&aesDec, EVP_aes_128_cbc(), NULL, NULL, NULL);

	if (status != 1)
	{
		free(PasswordW);
		return -1;
	}

	EVP_CIPHER_CTX_set_key_length(&aesDec, (128 / 8));
	EVP_CIPHER_CTX_set_padding(&aesDec, 0);

	status = EVP_DecryptInit_ex(&aesDec, EVP_aes_128_cbc(), NULL, DerivedKey, InitializationVector);

	if (status != 1)
	{
		free(PasswordW);
		return -1;
	}

	cbOut = cbFinal = 0;
	cbIn = file->EncryptedLHTicketLength;
	pbIn = (BYTE*) file->EncryptedLHTicket;
	pbOut = (BYTE*) calloc(1, cbIn + AES_BLOCK_SIZE + 2);

	if (!pbOut)
	{
		free(PasswordW);
		return -1;
	}

	status = EVP_DecryptUpdate(&aesDec, pbOut, &cbOut, pbIn, cbIn);

	if (status != 1)
	{
		free(PasswordW);
		free(pbOut);
		return -1;
	}

	status = EVP_DecryptFinal_ex(&aesDec, pbOut + cbOut, &cbFinal);

	if (status != 1)
	{
		WLog_ERR(TAG,  "EVP_DecryptFinal_ex failure");
		free(PasswordW);
		free(pbOut);
		return -1;
	}

	EVP_CIPHER_CTX_cleanup(&aesDec);

	cbOut += cbFinal;
	cbFinal = 0;

	pbOutW = (WCHAR*) pbOut;
	cchOutW = cbOut / 2;

	file->ConnectionString2 = NULL;
	status = ConvertFromUnicode(CP_UTF8, 0, pbOutW, cchOutW, &file->ConnectionString2, 0, NULL, NULL);

	free(PasswordW);
	free(pbOut);

	if (status <= 0)
	{
		return -1;
	}

	status = freerdp_assistance_parse_connection_string2(file);
	WLog_DBG(TAG, "freerdp_assistance_parse_connection_string2: %d", status);
	return 1;
}

int freerdp_assistance_decrypt(rdpAssistanceFile* file, const char* password)
{
	int status = 1;

	file->EncryptedPassStub = freerdp_assistance_encrypt_pass_stub(password,
							  file->PassStub, &file->EncryptedPassStubLength);

	if (!file->EncryptedPassStub)
		return -1;

	if (file->Type > 1)
	{
		status = freerdp_assistance_decrypt2(file, password);
	}

	return status;
}

BYTE* freerdp_assistance_hex_string_to_bin(const char* str, int* size)
{
	char c;
	int length;
	BYTE* buffer;
	int i, ln, hn;

	length = strlen(str);

	if ((length % 2) != 0)
		return NULL;

	length /= 2;
	*size = length;

	buffer = (BYTE*) malloc(length);

	if (!buffer)
		return NULL;

	for (i = 0; i < length; i++)
	{
		hn = ln = 0;

		c = str[(i * 2) + 0];

		if ((c >= '0') && (c <= '9'))
			hn = c - '0';
		else if ((c >= 'a') && (c <= 'f'))
			hn = (c - 'a') + 10;
		else if ((c >= 'A') && (c <= 'F'))
			hn = (c - 'A') + 10;

		c = str[(i * 2) + 1];

		if ((c >= '0') && (c <= '9'))
			ln = c - '0';
		else if ((c >= 'a') && (c <= 'f'))
			ln = (c - 'a') + 10;
		else if ((c >= 'A') && (c <= 'F'))
			ln = (c - 'A') + 10;

		buffer[i] = (hn << 4) | ln;
	}

	return buffer;
}

char* freerdp_assistance_bin_to_hex_string(const BYTE* data, int size)
{
	int i;
	char* p;
	int ln, hn;
	char bin2hex[] = "0123456789ABCDEF";

	p = (char*) malloc((size + 1) * 2);

	for (i = 0; i < size; i++)
	{
		ln = data[i] & 0xF;
		hn = (data[i] >> 4) & 0xF;

		p[i * 2] = bin2hex[hn];
		p[(i * 2) + 1] = bin2hex[ln];
	}

	p[size * 2] = '\0';

	return p;
}

int freerdp_assistance_parse_file_buffer(rdpAssistanceFile* file, const char* buffer, size_t size)
{
	char* p;
	char* q;
	char* r;
	int value;
	int status;
	size_t length;

	p = strstr(buffer, "UPLOADINFO");

	if (!p)
		return -1;

	p = strstr(p + sizeof("UPLOADINFO") - 1, "TYPE=\"");

	if (!p)
		return -1;

	p = strstr(buffer, "UPLOADDATA");

	if (!p)
		return -1;

	/* Parse USERNAME */

	p = strstr(buffer, "USERNAME=\"");

	if (p)
	{
		p += sizeof("USERNAME=\"") - 1;
		q = strchr(p, '"');

		if (!q)
			return -1;

		length = q - p;
		file->Username = (char*) malloc(length + 1);

		if (!file->Username)
			return -1;

		CopyMemory(file->Username, p, length);
		file->Username[length] = '\0';
	}

	/* Parse LHTICKET */

	p = strstr(buffer, "LHTICKET=\"");

	if (p)
	{
		p += sizeof("LHTICKET=\"") - 1;
		q = strchr(p, '"');

		if (!q)
			return -1;

		length = q - p;
		file->LHTicket = (char*) malloc(length + 1);

		if (!file->LHTicket)
			return -1;

		CopyMemory(file->LHTicket, p, length);
		file->LHTicket[length] = '\0';
	}

	/* Parse RCTICKET */

	p = strstr(buffer, "RCTICKET=\"");

	if (p)
	{
		p += sizeof("RCTICKET=\"") - 1;
		q = strchr(p, '"');

		if (!q)
			return -1;

		length = q - p;
		file->RCTicket = (char*) malloc(length + 1);

		if (!file->RCTicket)
			return -1;

		CopyMemory(file->RCTicket, p, length);
		file->RCTicket[length] = '\0';
	}

	/* Parse RCTICKETENCRYPTED */

	p = strstr(buffer, "RCTICKETENCRYPTED=\"");

	if (p)
	{
		p += sizeof("RCTICKETENCRYPTED=\"") - 1;
		q = strchr(p, '"');

		if (!q)
			return -1;

		length = q - p;

		if ((length == 1) && (p[0] == '1'))
			file->RCTicketEncrypted = TRUE;
	}

	/* Parse PassStub */

	p = strstr(buffer, "PassStub=\"");

	if (p)
	{
		p += sizeof("PassStub=\"") - 1;
		q = strchr(p, '"');

		if (!q)
			return -1;

		length = q - p;
		file->PassStub = (char*) malloc(length + 1);

		if (!file->PassStub)
			return -1;

		CopyMemory(file->PassStub, p, length);
		file->PassStub[length] = '\0';
	}

	/* Parse DtStart */

	p = strstr(buffer, "DtStart=\"");

	if (p)
	{
		p += sizeof("DtStart=\"") - 1;
		q = strchr(p, '"');

		if (!q)
			return -1;

		length = q - p;

		r = (char*) malloc(length + 1);

		if (!r)
			return -1;

		CopyMemory(r, p, length);
		r[length] = '\0';

		value = atoi(r);
		free(r);

		if (value < 0)
			return -1;

		file->DtStart = (UINT32) value;
	}

	/* Parse DtLength */

	p = strstr(buffer, "DtLength=\"");

	if (p)
	{
		p += sizeof("DtLength=\"") - 1;
		q = strchr(p, '"');

		if (!q)
			return -1;

		length = q - p;

		r = (char*) malloc(length + 1);

		if (!r)
			return -1;

		CopyMemory(r, p, length);
		r[length] = '\0';

		value = atoi(r);
		free(r);

		if (value < 0)
			return -1;

		file->DtLength = (UINT32) value;
	}

	/* Parse L (LowSpeed) */

	p = strstr(buffer, " L=\"");

	if (p)
	{
		p += sizeof(" L=\"") - 1;
		q = strchr(p, '"');

		if (!q)
			return -1;

		length = q - p;

		if ((length == 1) && (p[0] == '1'))
			file->LowSpeed = TRUE;
	}

	file->Type = (file->LHTicket) ? 2 : 1;

	if (file->LHTicket)
	{
		file->EncryptedLHTicket = freerdp_assistance_hex_string_to_bin(file->LHTicket,
				&file->EncryptedLHTicketLength);
	}

	status = freerdp_assistance_parse_connection_string1(file);

	if (status < 0)
	{
		WLog_ERR(TAG,  "freerdp_assistance_parse_connection_string1 failure: %d", status);
		return -1;
	}

	return 1;
}

int freerdp_assistance_parse_file(rdpAssistanceFile* file, const char* name)
{
	int status;
	BYTE* buffer;
	FILE* fp = NULL;
	size_t readSize;
	long int fileSize;

	fp = fopen(name, "r");

	if (!fp)
		return -1;

	fseek(fp, 0, SEEK_END);
	fileSize = ftell(fp);
	fseek(fp, 0, SEEK_SET);

	if (fileSize < 1)
	{
		fclose(fp);
		return -1;
	}

	buffer = (BYTE*) malloc(fileSize + 2);

	if (!buffer)
		return -1;

	readSize = fread(buffer, fileSize, 1, fp);

	if (!readSize)
	{
		if (!ferror(fp))
			readSize = fileSize;
	}
	fclose(fp);

	if (readSize < 1)
	{
		free(buffer);
		buffer = NULL;
		return -1;
	}

	buffer[fileSize] = '\0';
	buffer[fileSize + 1] = '\0';

	status = freerdp_assistance_parse_file_buffer(file, (char*) buffer, fileSize);

	free(buffer);

	return status;
}

int freerdp_client_populate_settings_from_assistance_file(rdpAssistanceFile* file, rdpSettings* settings)
{
	UINT32 i;

	freerdp_set_param_bool(settings, FreeRDP_RemoteAssistanceMode, TRUE);

	if (!file->RASessionId)
		return -1;

	freerdp_set_param_string(settings, FreeRDP_RemoteAssistanceSessionId, file->RASessionId);

	if (file->RCTicket)
		freerdp_set_param_string(settings, FreeRDP_RemoteAssistanceRCTicket, file->RCTicket);

	if (file->PassStub)
		freerdp_set_param_string(settings, FreeRDP_RemoteAssistancePassStub, file->PassStub);

	if (!file->MachineAddress)
		return -1;

	freerdp_set_param_string(settings, FreeRDP_ServerHostname, file->MachineAddress);
	freerdp_set_param_uint32(settings, FreeRDP_ServerPort, file->MachinePort);

	freerdp_target_net_addresses_free(settings);

	settings->TargetNetAddressCount = file->MachineCount;
	settings->TargetNetAddresses = (char**) calloc(file->MachineCount, sizeof(char*));
	settings->TargetNetPorts = (UINT32*) calloc(file->MachineCount, sizeof(UINT32));

	for (i = 0; i < settings->TargetNetAddressCount; i++)
	{
		settings->TargetNetAddresses[i] = _strdup(file->MachineAddresses[i]);
		settings->TargetNetPorts[i] = file->MachinePorts[i];
	}

	return 1;
}

rdpAssistanceFile* freerdp_assistance_file_new()
{
	rdpAssistanceFile* file;

	file = (rdpAssistanceFile*) calloc(1, sizeof(rdpAssistanceFile));

	if (file)
	{

	}

	return file;
}

void freerdp_assistance_file_free(rdpAssistanceFile* file)
{
	UINT32 i;

	if (!file)
		return;

	free(file->Username);
	free(file->LHTicket);
	free(file->RCTicket);
	free(file->PassStub);
	free(file->ConnectionString1);
	free(file->ConnectionString2);
	free(file->EncryptedLHTicket);
	free(file->RASessionId);
	free(file->RASpecificParams);
	free(file->MachineAddress);
	free(file->EncryptedPassStub);

	for (i = 0; i < file->MachineCount; i++)
	{
		free(file->MachineAddresses[i]);
	}

	free(file->MachineAddresses);
	free(file->MachinePorts);

	free(file);
}<|MERGE_RESOLUTION|>--- conflicted
+++ resolved
@@ -212,12 +212,8 @@
 		break;
 	}
 
-<<<<<<< HEAD
 	if (tokens)
 		free(tokens);
-=======
-	free(tokens);
->>>>>>> 05bc27e9
 
 	return 1;
 }
