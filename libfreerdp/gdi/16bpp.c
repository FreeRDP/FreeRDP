--- conflicted
+++ resolved
@@ -622,17 +622,10 @@
 
 static int BitBlt_PATCOPY_16bpp(HGDI_DC hdcDest, int nXDest, int nYDest, int nWidth, int nHeight)
 {
-<<<<<<< HEAD
 	int x, y, xOffset, yOffset;
-	uint16* dstp;
-	uint16* patp;
-	uint16 color16;
-=======
-	int x, y;
 	UINT16* dstp;
 	UINT16* patp;
 	UINT16 color16;
->>>>>>> f49c92d6
 
 	if (hdcDest->brush->style == GDI_BS_SOLID)
 	{
@@ -676,11 +669,7 @@
 			{
 				for (x = 0; x < nWidth; x++)
 				{
-<<<<<<< HEAD
-					patp = (uint16*) gdi_get_brush_pointer(hdcDest, x+xOffset, y+yOffset);
-=======
-					patp = (UINT16*) gdi_get_brush_pointer(hdcDest, x, y);
->>>>>>> f49c92d6
+					patp = (UINT16*) gdi_get_brush_pointer(hdcDest, x+xOffset, y+yOffset);
 					*dstp = *patp;
 					dstp++;
 				}
