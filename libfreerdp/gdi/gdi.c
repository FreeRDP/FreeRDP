--- conflicted
+++ resolved
@@ -1045,11 +1045,7 @@
 	}
 	else
 	{
-<<<<<<< HEAD
-		DEBUG_WARN("Unsupported codecID %d\n", cmd->codecID);
-=======
-		WLog_ERR(TAG,  "Unsupported codecID %d", cmd->codecID);
->>>>>>> 8e93a6d9
+		WLog_ERR(TAG, "Unsupported codecID %d", cmd->codecID);
 	}
 }
 
