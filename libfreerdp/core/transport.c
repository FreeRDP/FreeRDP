--- conflicted
+++ resolved
@@ -289,9 +289,44 @@
 static int transport_read_layer(rdpTransport* transport, UINT8* data, int bytes)
 {
 	int status = -1;
+
+#if 0
 	int read = 0;
 
-<<<<<<< HEAD
+	/**
+	 * FIXME: this breaks NLA, since the NLA packet length is improperly detected
+	 */
+
+	while (read < bytes)
+	{
+		if (transport->layer == TRANSPORT_LAYER_TLS)
+			status = tls_read(transport->TlsIn, data + read, bytes - read);
+		else if (transport->layer == TRANSPORT_LAYER_TCP)
+			status = tcp_read(transport->TcpIn, data + read, bytes - read);
+		else if (transport->layer == TRANSPORT_LAYER_TSG)
+			status = tsg_read(transport->tsg, data + read, bytes - read);
+
+		/* blocking means that we can't continue until this is read */
+
+		if (!transport->blocking)
+			return status;
+
+		if (status < 0)
+			return status;
+
+		read += status;
+
+		if (status == 0)
+		{
+			/* instead of sleeping, we should wait timeout on the socket
+			   but this only happens on initial connection */
+			freerdp_usleep(transport->usleep_interval);
+		}
+	}
+
+	return read;
+#else
+
 	if (transport->layer == TRANSPORT_LAYER_TLS)
 		status = tls_read(transport->TlsIn, data, bytes);
 	else if (transport->layer == TRANSPORT_LAYER_TCP)
@@ -300,30 +335,8 @@
 		status = tsg_read(transport->tsg, data, bytes);
 
 	return status;
-=======
-	while (read < bytes)
-	{
-		if (transport->layer == TRANSPORT_LAYER_TLS)
-			status = tls_read(transport->TlsIn, data + read, bytes - read);
-		else if (transport->layer == TRANSPORT_LAYER_TCP)
-			status = tcp_read(transport->TcpIn, data + read, bytes - read);
-		else if (transport->layer == TRANSPORT_LAYER_TSG)
-			status = tsg_read(transport->tsg, data + read, bytes - read);
-		/* blocking means that we can't continue until this is read */
-		if (transport->blocking == FALSE)
-			return status;
-		if (status < 0)
-			return status;
-		read += status;
-		if (status == 0)
-		{
-			/* instead of sleeping, we should wait timeout on the socket
-			   but this only happens on initial connection */
-			freerdp_usleep(transport->usleep_interval);
-		}
-	}
-	return read;
->>>>>>> a5ae5d7c
+
+#endif
 }
 
 int transport_read(rdpTransport* transport, STREAM* s)
@@ -370,24 +383,19 @@
 
 	if (status < 0)
 		return status;
-<<<<<<< HEAD
 
 	transport_status += status;
 
-	return transport_status;
-=======
-	}
-	rv += status;
 #ifdef WITH_DEBUG_TRANSPORT
 	/* dump when whole PDU is read */
-	if (s_bytes + status >= pdu_bytes)
+	if (stream_bytes + status >= pdu_bytes)
 	{
 		printf("Local < Remote\n");
 		freerdp_hexdump(s->data, pdu_bytes);
 	}
 #endif
-	return rv;
->>>>>>> a5ae5d7c
+
+	return transport_status;
 }
 
 static int transport_read_nonblocking(rdpTransport* transport)
