--- conflicted
+++ resolved
@@ -30,7 +30,6 @@
 
 #define TAG FREERDP_TAG("core.window")
 
-<<<<<<< HEAD
 const UINT32 WINDOW_ORDER_VALUES[] = {
     WINDOW_ORDER_TYPE_WINDOW,
     WINDOW_ORDER_TYPE_NOTIFY,
@@ -139,9 +138,8 @@
 	}
 	return s;
 }
-=======
+
 static void update_free_window_icon_info(ICON_INFO* iconInfo);
->>>>>>> 8dcac1ad
 
 BOOL rail_read_unicode_string(wStream* s, RAIL_UNICODE_STRING* unicode_string)
 {
@@ -367,36 +365,20 @@
 
 	if (orderInfo->fieldFlags & WINDOW_ORDER_FIELD_RESIZE_MARGIN_X)
 	{
-<<<<<<< HEAD
-		if (Stream_GetRemainingLength(s) < 4)
+		if (Stream_GetRemainingLength(s) < 8)
 			return FALSE;
 
 		Stream_Read_UINT32(s, windowState->windowLeftResizeMargin); /* windowLeftResizeMargin (4 bytes) */
 		Stream_Read_UINT32(s, windowState->windowRightResizeMargin); /* windowRightResizeMargin (4 bytes) */
-=======
+	}
+
+	if (orderInfo->fieldFlags & WINDOW_ORDER_FIELD_RESIZE_MARGIN_Y)
+	{
 		if (Stream_GetRemainingLength(s) < 8)
-			return FALSE;
-
-		Stream_Read_UINT32(s, windowState->resizeMarginLeft);
-		Stream_Read_UINT32(s, windowState->resizeMarginRight);
->>>>>>> 8dcac1ad
-	}
-
-	if (orderInfo->fieldFlags & WINDOW_ORDER_FIELD_RESIZE_MARGIN_Y)
-	{
-<<<<<<< HEAD
-		if (Stream_GetRemainingLength(s) < 4)
 			return FALSE;
 
 		Stream_Read_UINT32(s, windowState->windowTopResizeMargin); /* windowTopResizeMargin (4 bytes) */
 		Stream_Read_UINT32(s, windowState->windowBottomResizeMargin); /* windowBottomResizeMargin (4 bytes) */
-=======
-		if (Stream_GetRemainingLength(s) < 8)
-			return FALSE;
-
-		Stream_Read_UINT32(s, windowState->resizeMarginTop);
-		Stream_Read_UINT32(s, windowState->resizeMarginBottom);
->>>>>>> 8dcac1ad
 	}
 
 	if (orderInfo->fieldFlags & WINDOW_ORDER_FIELD_RP_CONTENT)
@@ -648,29 +630,19 @@
 			IFCALLRET(window->WindowIcon, result, context, orderInfo, &window_icon);
 		}
 
-<<<<<<< HEAD
-		WLog_Print(update->log, WLOG_DEBUG, "WindowIcon 0x%x", orderInfo->windowId);
-		IFCALLRET(window->WindowIcon, result, context, orderInfo, &window->window_icon);
-=======
 		update_free_window_icon_info(window_icon.iconInfo);
 		free(window_icon.iconInfo);
->>>>>>> 8dcac1ad
 	}
 	else if (orderInfo->fieldFlags & WINDOW_ORDER_CACHED_ICON)
 	{
 		WINDOW_CACHED_ICON_ORDER window_cached_icon = { 0 };
 		result = update_read_window_cached_icon_order(s, orderInfo, &window_cached_icon);
 
-<<<<<<< HEAD
-		WLog_Print(update->log, WLOG_DEBUG, "WindowCachedIcon 0x%x", orderInfo->windowId);
-		IFCALLRET(window->WindowCachedIcon, result, context, orderInfo, &window->window_cached_icon);
-=======
 		if (result)
 		{
 			WLog_Print(update->log, WLOG_DEBUG, "WindowCachedIcon");
 			IFCALLRET(window->WindowCachedIcon, result, context, orderInfo, &window_cached_icon);
 		}
->>>>>>> 8dcac1ad
 	}
 	else if (orderInfo->fieldFlags & WINDOW_ORDER_STATE_DELETED)
 	{
@@ -683,26 +655,6 @@
 		WINDOW_STATE_ORDER windowState = { 0 };
 		result = update_read_window_state_order(s, orderInfo, &windowState);
 
-<<<<<<< HEAD
-		if (orderInfo->fieldFlags & WINDOW_ORDER_STATE_NEW)
-		{
-			WLog_Print(update->log, WLOG_DEBUG, "WindowCreate 0x%x", orderInfo->windowId);
-			IFCALLRET(window->WindowCreate, result, context, orderInfo, &window->window_state);
-		}
-		else
-		{
-			WLog_Print(update->log, WLOG_DEBUG, "WindowUpdate 0x%x", orderInfo->windowId);
-			if (WLog_IsLevelActive(update->log, WLOG_TRACE))
-			{
-				char* flagString = rail_get_window_order_strings(orderInfo->fieldFlags);
-				WLog_Print(update->log, WLOG_TRACE, "flags: %s", flagString ? flagString : "NONE");
-				if (flagString)
-				{
-					free(flagString);
-				}
-			}
-			IFCALLRET(window->WindowUpdate, result, context, orderInfo, &window->window_state);
-=======
 		if (result)
 		{
 			if (orderInfo->fieldFlags & WINDOW_ORDER_STATE_NEW)
@@ -717,7 +669,6 @@
 			}
 
 			update_free_window_state(&windowState);
->>>>>>> 8dcac1ad
 		}
 	}
 
