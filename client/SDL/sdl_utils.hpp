--- conflicted
+++ resolved
@@ -102,8 +102,7 @@
 const char* sdl_error_string(Uint32 res);
 
 #define sdl_log_error(res, log, what) sdl_log_error_ex(res, log, what, __FILE__, __LINE__, __func__)
-<<<<<<< HEAD
-BOOL sdl_log_error_ex(Uint32 res, wLog* log, const char* what, const char* file, size_t line,
+bool sdl_log_error_ex(Uint32 res, wLog* log, const char* what, const char* file, size_t line,
                       const char* fkt);
 
 std::string sdl_get_pref_dir();
@@ -113,8 +112,4 @@
 int64_t sdl_get_pref_int(const std::string& key, int64_t fallback = 0);
 bool sdl_get_pref_bool(const std::string& key, bool fallback = false);
 std::vector<std::string> sdl_get_pref_array(const std::string& key,
-                                            const std::vector<std::string>& fallback = {});
-=======
-bool sdl_log_error_ex(Uint32 res, wLog* log, const char* what, const char* file, size_t line,
-                      const char* fkt);
->>>>>>> 028aea91
+                                            const std::vector<std::string>& fallback = {});