--- conflicted
+++ resolved
@@ -138,8 +138,6 @@
 	e.embed = TRUE;
 	e.handle = (void*) self;
 	PubSub_OnEmbedWindow(context->pubSub, context, &e);
-<<<<<<< HEAD
-=======
 
 	NSScreen *screen = [[NSScreen screens] objectAtIndex:0];
 	NSRect screenFrame = [screen frame];
@@ -150,12 +148,6 @@
 		instance->settings->DesktopHeight = screenFrame.size.height;
 	}
 
-	[self setViewSize :instance->settings->DesktopWidth :instance->settings->DesktopHeight];
-
-
-	if(instance->settings->Fullscreen)
-		[[self window] toggleFullScreen:nil];
->>>>>>> 480071cd
 
     mfc->thread = CreateThread(NULL, 0, mac_client_thread, (void*) context, 0, &mfc->mainThreadId);
 	
@@ -726,7 +718,8 @@
 		CGImageRef cgImage = CGBitmapContextCreateImage(self->bitmap_context);
 
         CGContextClipToRect(cgContext, CGRectMake(rect.origin.x, rect.origin.y, rect.size.width, rect.size.height));
-        CGContextDrawImage(cgContext, CGRectMake(0, 0, [self bounds].size.width, [self bounds].size.height), cgImage);
+        CGContextDrawImage(cgContext, CGRectMake(0,
+         0, [self bounds].size.width, [self bounds].size.height), cgImage);
 
         CGImageRelease(cgImage);
     }
@@ -761,35 +754,6 @@
 	}
 }
 
-<<<<<<< HEAD
-=======
-- (void) setViewSize : (int) w : (int) h
-{
-	// store current dimensions
-	width = w;
-	height = h;
-
-
-	// set client area to specified dimensions
-	NSRect innerRect;
-	innerRect.origin.x = 0;
-	innerRect.origin.y = 0;
-	innerRect.size.width = w;
-	innerRect.size.height = h;
-	[self setFrame:innerRect];
-
-	// calculate window of same size, but keep position
-	NSRect outerRect = [[self window] frame];
-	outerRect.size = [[self window] frameRectForContentRect:innerRect].size;
-
-	// we are not in RemoteApp mode, disable larger than resolution
-	[[self window] setContentMaxSize:innerRect.size];
-
-	// set window to given area
-	[[self window] setFrame:outerRect display:YES];
-}
-
->>>>>>> 480071cd
 /************************************************************************
  *                                                                      *
  *                              C functions                             *
