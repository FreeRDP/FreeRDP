/**
 * FreeRDP: A Remote Desktop Protocol Implementation
 * MacFreeRDP
 *
 * Copyright 2012 Thomas Goddard
 *
 * Licensed under the Apache License, Version 2.0 (the "License");
 * you may not use this file except in compliance with the License.
 * You may obtain a copy of the License at
 *
 *     http://www.apache.org/licenses/LICENSE-2.0
 *
 * Unless required by applicable law or agreed to in writing, software
 * distributed under the License is distributed on an "AS IS" BASIS,
 * WITHOUT WARRANTIES OR CONDITIONS OF ANY KIND, either express or implied.
 * See the License for the specific language governing permissions and
 * limitations under the License.
 */

#import <Cocoa/Cocoa.h>

/*
 #import "freerdp/freerdp.h"
#import "freerdp/types.h"
#import "freerdp/channels/channels.h"
#import "freerdp/gdi/gdi.h"
#import "freerdp/graphics.h"
#import "freerdp/utils/event.h"
#import "freerdp/client/cliprdr.h"
#import "freerdp/client/file.h"
#import "freerdp/client/cmdline.h"
#import "freerdp/rail/rail.h"
#import "freerdp/rail.h"
#import "freerdp/utils/rail.h"

#import "mf_interface.h"
*/

#import "mfreerdp.h"
#import "mf_client.h"

@interface MRDPView : NSView
{
<<<<<<< HEAD
    mfContext* mfc;
=======
	mfContext* mfc;
>>>>>>> c96207fd
	NSBitmapImageRep* bmiRep;
	NSMutableArray* cursors;
	NSMutableArray* windows;
	NSTimer* pasteboard_timer;
	NSCursor* currentCursor;
	NSRect prevWinPosition;
	freerdp* instance;
	rdpContext* context;
	CGContextRef bitmap_context;
	char* pixel_data;
	int argc;
<<<<<<< HEAD
    char** argv;
    
=======
	char** argv;
	DWORD kbdModFlags;
	BOOL initialized;
>>>>>>> c96207fd
	NSPoint savedDragLocation;
	BOOL firstCreateWindow;
	BOOL isMoveSizeInProgress;
	BOOL skipResizeOnce;
	BOOL saveInitialDragLoc;
	BOOL skipMoveWindowOnce;
<<<<<<< HEAD

	/* store state info for some keys */
	int kdlshift;
	int kdrshift;
	int kdlctrl;
	int kdrctrl;
	int kdlalt;
	int kdralt;
	int kdlmeta;
	int kdrmeta;
	int kdcapslock;

    BOOL initialized;    
=======
>>>>>>> c96207fd
	
@public
	NSPasteboard* pasteboard_rd; /* for reading from clipboard */
	NSPasteboard* pasteboard_wr; /* for writing to clipboard */
	int pasteboard_changecount;
	int pasteboard_format;
	int is_connected;
}

- (int)  rdpStart :(rdpContext*) rdp_context;
- (void) setCursor: (NSCursor*) cursor;
- (void) setScrollOffset:(int)xOffset y:(int)yOffset w:(int)width h:(int)height;

- (void) onPasteboardTimerFired :(NSTimer *) timer;
- (void) releaseResources;

@property (assign) int is_connected;

@end

/* Pointer Flags */
#define PTR_FLAGS_WHEEL                 0x0200
#define PTR_FLAGS_WHEEL_NEGATIVE        0x0100
#define PTR_FLAGS_MOVE                  0x0800
#define PTR_FLAGS_DOWN                  0x8000
#define PTR_FLAGS_BUTTON1               0x1000
#define PTR_FLAGS_BUTTON2               0x2000
#define PTR_FLAGS_BUTTON3               0x4000
#define WheelRotationMask               0x01FF

BOOL mac_pre_connect(freerdp* instance);
BOOL mac_post_connect(freerdp*	instance);
BOOL mac_authenticate(freerdp* instance, char** username, char** password, char** domain);
int mac_receive_channel_data(freerdp* instance, int chan_id, BYTE* data, int size, int flags, int total_size);
DWORD mac_client_thread(void* param);<|MERGE_RESOLUTION|>--- conflicted
+++ resolved
@@ -41,11 +41,7 @@
 
 @interface MRDPView : NSView
 {
-<<<<<<< HEAD
-    mfContext* mfc;
-=======
 	mfContext* mfc;
->>>>>>> c96207fd
 	NSBitmapImageRep* bmiRep;
 	NSMutableArray* cursors;
 	NSMutableArray* windows;
@@ -57,36 +53,15 @@
 	CGContextRef bitmap_context;
 	char* pixel_data;
 	int argc;
-<<<<<<< HEAD
-    char** argv;
-    
-=======
 	char** argv;
 	DWORD kbdModFlags;
 	BOOL initialized;
->>>>>>> c96207fd
 	NSPoint savedDragLocation;
 	BOOL firstCreateWindow;
 	BOOL isMoveSizeInProgress;
 	BOOL skipResizeOnce;
 	BOOL saveInitialDragLoc;
 	BOOL skipMoveWindowOnce;
-<<<<<<< HEAD
-
-	/* store state info for some keys */
-	int kdlshift;
-	int kdrshift;
-	int kdlctrl;
-	int kdrctrl;
-	int kdlalt;
-	int kdralt;
-	int kdlmeta;
-	int kdrmeta;
-	int kdcapslock;
-
-    BOOL initialized;    
-=======
->>>>>>> c96207fd
 	
 @public
 	NSPasteboard* pasteboard_rd; /* for reading from clipboard */
