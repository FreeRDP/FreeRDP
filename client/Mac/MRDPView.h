//
//  MRDPView.h
//  MacFreeRDP
//
//  Created by Laxmikant Rashinkar
//  Copyright (c) 2012 FreeRDP.org All rights reserved.
//

#import <Cocoa/Cocoa.h>

typedef int boolean;

#import "MRDPWindow.h"
#import "freerdp/freerdp.h"
#import "freerdp/types.h"
#import "freerdp/channels/channels.h"
#import "freerdp/gdi/gdi.h"
#import "freerdp/graphics.h"
#import "freerdp/utils/event.h"
#import "freerdp/plugins/cliprdr.h"
#import "freerdp/utils/args.h"
#import "freerdp/rail/rail.h"
#import "freerdp/rail.h"
#import "freerdp/utils/rail.h"

@interface MRDPView : NSView
{
    CFRunLoopSourceRef run_loop_src;
    CFRunLoopSourceRef run_loop_src_channels;
    NSBitmapImageRep   *bmiRep;
    NSMutableArray     *cursors;
    NSMutableArray     *windows;
    NSTimer            *pasteboard_timer;
    NSRect             rect;
    NSRect             prevWinPosition;
    freerdp            *rdp_instance;
    rdpContext         *rdp_context;
    char               *pixel_data;
    int                width;
    int                height;
    int                argc;
    int                titleBarHeight;
    char               **argv;
<<<<<<< HEAD
    
    // RAIL stuff
    MRDPWindow         *currentWindow;
    NSPoint            savedDragLocation;
    boolean            mouseInClientArea;
    boolean            isRemoteApp;
    boolean            firstCreateWindow;
    boolean            isMoveSizeInProgress;
    boolean            skipResizeOnce;
    boolean            saveInitialDragLoc;
    boolean            skipMoveWindowOnce;
    
=======

>>>>>>> a34ecc48
    // store state info for some keys
    int                kdlshift;
    int                kdrshift;
    int                kdlctrl;
    int                kdrctrl;
    int                kdlalt;
    int                kdralt;
    int                kdlmeta;
    int                kdrmeta;
    int                kdcapslock;

@public
    NSWindow           *ourMainWindow;
    NSPasteboard       *pasteboard_rd; // for reading from clipboard
    NSPasteboard       *pasteboard_wr; // for writing to clipboard
    int                pasteboard_changecount;
    int                pasteboard_format;
    int                is_connected;   // true when connected to RDP server
}

- (void) rdpConnectEror;
- (void) rdpRemoteAppError;
- (void) saveStateInfo :(freerdp *) instance :(rdpContext *) context;
- (void) onPasteboardTimerFired :(NSTimer *) timer;
- (void) my_draw_rect :(void *) context;
- (void) releaseResources;
- (void) setViewSize : (int) width : (int) height;

@property (assign) int is_connected;

@end

/* Pointer Flags */
#define PTR_FLAGS_WHEEL                 0x0200
#define PTR_FLAGS_WHEEL_NEGATIVE        0x0100
#define PTR_FLAGS_MOVE                  0x0800
#define PTR_FLAGS_DOWN                  0x8000
#define PTR_FLAGS_BUTTON1               0x1000
#define PTR_FLAGS_BUTTON2               0x2000
#define PTR_FLAGS_BUTTON3               0x4000
#define WheelRotationMask               0x01FF

void pointer_new(rdpContext* context, rdpPointer* pointer);
void pointer_free(rdpContext* context, rdpPointer* pointer);
void pointer_set(rdpContext* context, rdpPointer* pointer);
void pointer_setNull(rdpContext* context);
void pointer_setDefault(rdpContext* context);
int rdp_connect();
boolean mac_pre_connect(freerdp *inst);
boolean mac_post_connect(freerdp *inst);
void mac_context_new(freerdp *inst, rdpContext *context);
void mac_context_free(freerdp *inst, rdpContext *context);
void mac_set_bounds(rdpContext *context, rdpBounds *bounds);
void mac_bitmap_update(rdpContext *context, BITMAP_UPDATE *bitmap);
void mac_begin_paint(rdpContext *context);
void mac_end_paint(rdpContext* context);
void mac_save_state_info(freerdp *inst, rdpContext *context);
void skt_activity_cb(CFSocketRef s, CFSocketCallBackType callbackType, CFDataRef address, const void *data, void *info);
void channel_activity_cb(CFSocketRef s, CFSocketCallBackType callbackType, CFDataRef address, const void *data, void *info);
int register_fds(int *fds, int count, void *inst);
int invoke_draw_rect(rdpContext *context);
int process_plugin_args(rdpSettings* settings, const char* name, RDP_PLUGIN_DATA* plugin_data, void* user_data);
int receive_channel_data(freerdp *inst, int chan_id, uint8 *data, int size, int flags, int total_size);
void process_cliprdr_event(freerdp *inst, RDP_EVENT *event);
void cliprdr_process_cb_format_list_event(freerdp *inst, RDP_CB_FORMAT_LIST_EVENT* event);
void cliprdr_send_data_request(freerdp *inst, uint32 format);
void cliprdr_process_cb_monitor_ready_event(freerdp* inst);
void cliprdr_process_cb_data_response_event(freerdp *inst, RDP_CB_DATA_RESPONSE_EVENT *event);
void cliprdr_process_text(freerdp *inst, uint8 *data, int len);
void cliprdr_send_supported_format_list(freerdp *inst);
int register_channel_fds(int *fds, int count, void *inst);

void mac_process_rail_event(freerdp *inst, RDP_EVENT *event);
void mac_rail_register_callbacks(freerdp *inst, rdpRail *rail);
void mac_rail_CreateWindow(rdpRail *rail, rdpWindow *window);
void mac_rail_MoveWindow(rdpRail *rail, rdpWindow *window);
void mac_rail_ShowWindow(rdpRail *rail, rdpWindow *window, uint8 state);
void mac_rail_SetWindowText(rdpRail *rail, rdpWindow *window);
void mac_rail_SetWindowIcon(rdpRail *rail, rdpWindow *window, rdpIcon *icon);
void mac_rail_SetWindowRects(rdpRail *rail, rdpWindow *window);
void mac_rail_SetWindowVisibilityRects(rdpRail *rail, rdpWindow *window);
void mac_rail_DestroyWindow(rdpRail *rail, rdpWindow *window);
void mac_process_rail_get_sysparams_event(rdpChannels *channels, RDP_EVENT *event);
void mac_send_rail_client_event(rdpChannels *channels, uint16 event_type, void *param);
void mac_on_free_rail_client_event(RDP_EVENT* event);
void mac_process_rail_server_sysparam_event(rdpChannels* channels, RDP_EVENT* event);
void mac_process_rail_exec_result_event(rdpChannels* channels, RDP_EVENT* event);
void mac_rail_enable_remoteapp_mode();
void mac_process_rail_server_minmaxinfo_event(rdpChannels* channels, RDP_EVENT* event);
void mac_process_rail_server_localmovesize_event(freerdp *inst, RDP_EVENT *event);
void apple_center_window(NSRect * r);
void apple_to_windowMove(NSRect * r, RAIL_WINDOW_MOVE_ORDER * windowMove);

struct mac_context
{
    // *must* have this - do not delete
    rdpContext _p;
};

struct cursor
{
    rdpPointer  *pointer;
    uint8       *cursor_data;   // bitmapped pixel data
    void        *bmiRep;        // NSBitmapImageRep
    void        *nsCursor;      // NSCursor
    void        *nsImage;       // NSImage
};

struct rgba_data
{
    char red;
    char green;
    char blue;
    char alpha;
};

struct kkey
{
    int key_code;
    int flags;
};
<|MERGE_RESOLUTION|>--- conflicted
+++ resolved
@@ -41,7 +41,6 @@
     int                argc;
     int                titleBarHeight;
     char               **argv;
-<<<<<<< HEAD
     
     // RAIL stuff
     MRDPWindow         *currentWindow;
@@ -54,9 +53,6 @@
     boolean            saveInitialDragLoc;
     boolean            skipMoveWindowOnce;
     
-=======
-
->>>>>>> a34ecc48
     // store state info for some keys
     int                kdlshift;
     int                kdrshift;
