/**
 * FreeRDP: A Remote Desktop Protocol Implementation
 * X11 Windows
 *
 * Copyright 2011 Marc-Andre Moreau <marcandre.moreau@gmail.com>
 * Copyright 2012 HP Development Company, LLC
 * Copyright 2016 Thincast Technologies GmbH
 * Copyright 2016 Armin Novak <armin.novak@thincast.com>
 *
 * Licensed under the Apache License, Version 2.0 (the "License");
 * you may not use this file except in compliance with the License.
 * You may obtain a copy of the License at
 *
 *     http://www.apache.org/licenses/LICENSE-2.0
 *
 * Unless required by applicable law or agreed to in writing, software
 * distributed under the License is distributed on an "AS IS" BASIS,
 * WITHOUT WARRANTIES OR CONDITIONS OF ANY KIND, either express or implied.
 * See the License for the specific language governing permissions and
 * limitations under the License.
 */

#ifdef HAVE_CONFIG_H
#include "config.h"
#endif

#include <stdarg.h>
#include <unistd.h>
#include <sys/types.h>

#include <X11/Xlib.h>
#include <X11/Xutil.h>
#include <X11/Xatom.h>

#include <sys/mman.h>
#include <sys/stat.h>
#include <fcntl.h>

#include <winpr/thread.h>
#include <winpr/crt.h>
#include <winpr/string.h>

#include <freerdp/rail.h>
#include <freerdp/log.h>

#ifdef WITH_XEXT
#include <X11/extensions/shape.h>
#endif

#ifdef WITH_XI
#include <X11/extensions/XInput2.h>
#include "xf_input.h"
#endif

#include "xf_rail.h"
#include "xf_input.h"

#define TAG CLIENT_TAG("x11")

#ifdef WITH_DEBUG_X11
#define DEBUG_X11(...) WLog_DBG(TAG, __VA_ARGS__)
#else
#define DEBUG_X11(...) do { } while (0)
#endif

#include "FreeRDP_Icon_256px.h"
#define xf_icon_prop FreeRDP_Icon_256px_prop

#include "xf_window.h"

/* Extended Window Manager Hints: http://standards.freedesktop.org/wm-spec/wm-spec-1.3.html */

/* bit definitions for MwmHints.flags */
#define MWM_HINTS_FUNCTIONS     (1L << 0)
#define MWM_HINTS_DECORATIONS   (1L << 1)
#define MWM_HINTS_INPUT_MODE    (1L << 2)
#define MWM_HINTS_STATUS        (1L << 3)

/* bit definitions for MwmHints.functions */
#define MWM_FUNC_ALL            (1L << 0)
#define MWM_FUNC_RESIZE         (1L << 1)
#define MWM_FUNC_MOVE           (1L << 2)
#define MWM_FUNC_MINIMIZE       (1L << 3)
#define MWM_FUNC_MAXIMIZE       (1L << 4)
#define MWM_FUNC_CLOSE          (1L << 5)

/* bit definitions for MwmHints.decorations */
#define MWM_DECOR_ALL           (1L << 0)
#define MWM_DECOR_BORDER        (1L << 1)
#define MWM_DECOR_RESIZEH       (1L << 2)
#define MWM_DECOR_TITLE         (1L << 3)
#define MWM_DECOR_MENU          (1L << 4)
#define MWM_DECOR_MINIMIZE      (1L << 5)
#define MWM_DECOR_MAXIMIZE      (1L << 6)

#define PROP_MOTIF_WM_HINTS_ELEMENTS	5

struct _PropMotifWmHints
{
	unsigned long flags;
	unsigned long functions;
	unsigned long decorations;
	long inputMode;
	unsigned long status;
};
typedef struct _PropMotifWmHints PropMotifWmHints;

static void xf_SetWindowTitleText(xfContext* xfc, Window window, const char* name)
{
	const size_t i = strlen(name);
	XStoreName(xfc->display, window, name);
	Atom wm_Name = xfc->_NET_WM_NAME;
	Atom utf8Str = xfc->UTF8_STRING;
	XChangeProperty(xfc->display, window, wm_Name, utf8Str, 8,
	                PropModeReplace, (const unsigned char*)name, (int)i);
}

/**
 * Post an event from the client to the X server
 */
void xf_SendClientEvent(xfContext* xfc, Window window, Atom atom,
                        unsigned int numArgs, ...)
{
	XEvent xevent;
	unsigned int i;
	va_list argp;
	va_start(argp, numArgs);
	ZeroMemory(&xevent, sizeof(XEvent));
	xevent.xclient.type = ClientMessage;
	xevent.xclient.serial = 0;
	xevent.xclient.send_event = False;
	xevent.xclient.display = xfc->display;
	xevent.xclient.window = window;
	xevent.xclient.message_type = atom;
	xevent.xclient.format = 32;

	for (i = 0; i < numArgs; i++)
	{
		xevent.xclient.data.l[i] = va_arg(argp, int);
	}

	DEBUG_X11("Send ClientMessage Event: wnd=0x%04lX", (unsigned long) xevent.xclient.window);
	XSendEvent(xfc->display, RootWindowOfScreen(xfc->screen), False,
	           SubstructureRedirectMask | SubstructureNotifyMask, &xevent);
	XSync(xfc->display, False);
	va_end(argp);
}

void xf_SetWindowMinimized(xfContext* xfc, xfWindow* window)
{
	XIconifyWindow(xfc->display, window->handle, xfc->screen_number);
}

void xf_SetWindowFullscreen(xfContext* xfc, xfWindow* window, BOOL fullscreen)
{
	UINT32 i;
	rdpSettings* settings = xfc->context.settings;
	int startX, startY;
	UINT32 width = window->width;
	UINT32 height = window->height;
	/* xfc->decorations is set by caller depending on settings and whether it is fullscreen or not */
	window->decorations = xfc->decorations;
	/* show/hide decorations (e.g. title bar) as guided by xfc->decorations */
	xf_SetWindowDecorations(xfc, window->handle, window->decorations);
	DEBUG_X11(TAG, "X window decoration set to %d", (int)window->decorations);
	xf_floatbar_toggle_fullscreen(xfc->window->floatbar, fullscreen);

	if (fullscreen)
	{
		xfc->savedWidth = xfc->window->width;
		xfc->savedHeight = xfc->window->height;
		xfc->savedPosX = xfc->window->left;
		xfc->savedPosY = xfc->window->top;
		startX = (settings->DesktopPosX != UINT32_MAX) ? settings->DesktopPosX : 0;
		startY = (settings->DesktopPosY != UINT32_MAX) ? settings->DesktopPosY : 0;
	}
	else
	{
		width = xfc->savedWidth;
		height = xfc->savedHeight;
		startX = xfc->savedPosX;
		startY = xfc->savedPosY;
	}

	/* Determine the x,y starting location for the fullscreen window */
	if (fullscreen)
	{
		/* Initialize startX and startY with reasonable values */
		startX = xfc->context.settings->MonitorDefArray[0].x;
		startY = xfc->context.settings->MonitorDefArray[0].y;

		/* Search all monitors to find the lowest startX and startY values */
		for (i = 0; i < xfc->context.settings->MonitorCount; i++)
		{
			startX = MIN(startX, xfc->context.settings->MonitorDefArray[i].x);
			startY = MIN(startY, xfc->context.settings->MonitorDefArray[i].y);
		}

		/* Lastly apply any monitor shift(translation from remote to local coordinate system)
		 *  to startX and startY values
		 */
		startX += xfc->context.settings->MonitorLocalShiftX;
		startY += xfc->context.settings->MonitorLocalShiftY;
	}

	/*
	  It is safe to proceed with simply toogling _NET_WM_STATE_FULLSCREEN window state on the following conditions:
	       - The window manager supports multiple monitor full screen
	       - The user requested to use a single monitor to render the remote desktop
	 */
	if (xfc->_NET_WM_FULLSCREEN_MONITORS != None || settings->MonitorCount == 1)
	{
		xf_ResizeDesktopWindow(xfc, window, width, height);

		if (fullscreen)
		{
			/* enter full screen: move the window before adding NET_WM_STATE_FULLSCREEN */
			XMoveWindow(xfc->display, window->handle, startX, startY);
		}

		/* Set the fullscreen state */
		xf_SendClientEvent(xfc, window->handle, xfc->_NET_WM_STATE, 4,
		                   fullscreen ? _NET_WM_STATE_ADD : _NET_WM_STATE_REMOVE,
		                   xfc->_NET_WM_STATE_FULLSCREEN, 0, 0);

		if (!fullscreen)
		{
			/* leave full screen: move the window after removing NET_WM_STATE_FULLSCREEN */
			XMoveWindow(xfc->display, window->handle, startX, startY);
		}

		/* Set monitor bounds */
		if (settings->MonitorCount > 1)
		{
			xf_SendClientEvent(xfc, window->handle, xfc->_NET_WM_FULLSCREEN_MONITORS, 5,
			                   xfc->fullscreenMonitors.top,
			                   xfc->fullscreenMonitors.bottom,
			                   xfc->fullscreenMonitors.left,
			                   xfc->fullscreenMonitors.right,
			                   1);
		}
	}
	else
	{
		if (fullscreen)
		{
			xf_SetWindowDecorations(xfc, window->handle, FALSE);

			if (xfc->fullscreenMonitors.top)
			{
				xf_SendClientEvent(xfc, window->handle, xfc->_NET_WM_STATE, 4,
				                   _NET_WM_STATE_ADD,
				                   xfc->fullscreenMonitors.top, 0, 0);
			}
			else
			{
				XSetWindowAttributes xswa;
				xswa.override_redirect = True;
				XChangeWindowAttributes(xfc->display, window->handle, CWOverrideRedirect, &xswa);
				XRaiseWindow(xfc->display, window->handle);
				xswa.override_redirect = False;
				XChangeWindowAttributes(xfc->display, window->handle, CWOverrideRedirect, &xswa);
			}

			/* if window is in maximized state, save and remove */
			if (xfc->_NET_WM_STATE_MAXIMIZED_VERT != None)
			{
				BYTE state;
				unsigned long nitems;
				unsigned long bytes;
				BYTE* prop;

				if (xf_GetWindowProperty(xfc, window->handle, xfc->_NET_WM_STATE, 255, &nitems, &bytes, &prop))
				{
					state = 0;

					while (nitems-- > 0)
					{
						if (((Atom*) prop)[nitems] == xfc->_NET_WM_STATE_MAXIMIZED_VERT)
							state |= 0x01;

						if (((Atom*) prop)[nitems] == xfc->_NET_WM_STATE_MAXIMIZED_HORZ)
							state |= 0x02;
					}

					if (state)
					{
						xf_SendClientEvent(xfc, window->handle, xfc->_NET_WM_STATE, 4,
						                   _NET_WM_STATE_REMOVE, xfc->_NET_WM_STATE_MAXIMIZED_VERT,
						                   0, 0);
						xf_SendClientEvent(xfc, window->handle, xfc->_NET_WM_STATE, 4,
						                   _NET_WM_STATE_REMOVE, xfc->_NET_WM_STATE_MAXIMIZED_HORZ,
						                   0, 0);
						xfc->savedMaximizedState = state;
					}

					XFree(prop);
				}
			}

			width = xfc->vscreen.area.right - xfc->vscreen.area.left + 1;
			height = xfc->vscreen.area.bottom - xfc->vscreen.area.top + 1;
			DEBUG_X11("X window move and resize %dx%d@%dx%d", startX, startY, width, height);
			xf_ResizeDesktopWindow(xfc, window, width, height);
			XMoveWindow(xfc->display, window->handle, startX, startY);
		}
		else
		{
			xf_SetWindowDecorations(xfc, window->handle, window->decorations);
			xf_ResizeDesktopWindow(xfc, window, width, height);
			XMoveWindow(xfc->display, window->handle, startX, startY);

			if (xfc->fullscreenMonitors.top)
			{
				xf_SendClientEvent(xfc, window->handle, xfc->_NET_WM_STATE, 4,
				                   _NET_WM_STATE_REMOVE,
				                   xfc->fullscreenMonitors.top, 0, 0);
			}

			/* restore maximized state, if the window was maximized before setting fullscreen */
			if (xfc->savedMaximizedState & 0x01)
			{
				xf_SendClientEvent(xfc, window->handle, xfc->_NET_WM_STATE, 4,
				                   _NET_WM_STATE_ADD, xfc->_NET_WM_STATE_MAXIMIZED_VERT,
				                   0, 0);
			}

			if (xfc->savedMaximizedState & 0x02)
			{
				xf_SendClientEvent(xfc, window->handle, xfc->_NET_WM_STATE, 4,
				                   _NET_WM_STATE_ADD, xfc->_NET_WM_STATE_MAXIMIZED_HORZ,
				                   0, 0);
			}

			xfc->savedMaximizedState = 0;
		}
	}
}

/* http://tronche.com/gui/x/xlib/window-information/XGetWindowProperty.html */

BOOL xf_GetWindowProperty(xfContext* xfc, Window window, Atom property,
                          int length,
                          unsigned long* nitems, unsigned long* bytes, BYTE** prop)
{
	int status;
	Atom actual_type;
	int actual_format;

	if (property == None)
		return FALSE;

	status = XGetWindowProperty(xfc->display, window,
	                            property, 0, length, False, AnyPropertyType,
	                            &actual_type, &actual_format, nitems, bytes, prop);

	if (status != Success)
		return FALSE;

	if (actual_type == None)
	{
		WLog_INFO(TAG, "Property %lu does not exist", (unsigned long) property);
		return FALSE;
	}

	return TRUE;
}

BOOL xf_GetCurrentDesktop(xfContext* xfc)
{
	BOOL status;
	unsigned long nitems;
	unsigned long bytes;
	unsigned char* prop;
	status = xf_GetWindowProperty(xfc, DefaultRootWindow(xfc->display),
	                              xfc->_NET_CURRENT_DESKTOP, 1, &nitems, &bytes, &prop);

	if (!status)
		return FALSE;

	xfc->current_desktop = (int) * prop;
	free(prop);
	return TRUE;
}

BOOL xf_GetWorkArea(xfContext* xfc)
{
	long* plong;
	BOOL status;
	unsigned long nitems;
	unsigned long bytes;
	unsigned char* prop;
	status = xf_GetCurrentDesktop(xfc);

	if (!status)
		return FALSE;

	status = xf_GetWindowProperty(xfc, DefaultRootWindow(xfc->display),
	                              xfc->_NET_WORKAREA, 32 * 4, &nitems, &bytes, &prop);

	if (!status)
		return FALSE;

	if ((xfc->current_desktop * 4 + 3) >= (INT64)nitems)
	{
		free(prop);
		return FALSE;
	}

	plong = (long*) prop;
	xfc->workArea.x = plong[xfc->current_desktop * 4 + 0];
	xfc->workArea.y = plong[xfc->current_desktop * 4 + 1];
	xfc->workArea.width = plong[xfc->current_desktop * 4 + 2];
	xfc->workArea.height = plong[xfc->current_desktop * 4 + 3];
	free(prop);
	return TRUE;
}

void xf_SetWindowDecorations(xfContext* xfc, Window window, BOOL show)
{
	PropMotifWmHints hints;
	hints.decorations = (show) ? MWM_DECOR_ALL : 0;
	hints.functions = MWM_FUNC_ALL ;
	hints.flags = MWM_HINTS_DECORATIONS | MWM_HINTS_FUNCTIONS;
	hints.inputMode = 0;
	hints.status = 0;
	XChangeProperty(xfc->display, window, xfc->_MOTIF_WM_HINTS,
	                xfc->_MOTIF_WM_HINTS, 32,
	                PropModeReplace, (BYTE*) &hints, PROP_MOTIF_WM_HINTS_ELEMENTS);
}

void xf_SetWindowUnlisted(xfContext* xfc, Window window)
{
	Atom window_state[2];
	window_state[0] = xfc->_NET_WM_STATE_SKIP_PAGER;
	window_state[1] = xfc->_NET_WM_STATE_SKIP_TASKBAR;
	XChangeProperty(xfc->display, window, xfc->_NET_WM_STATE,
	                XA_ATOM, 32, PropModeReplace, (BYTE*) &window_state, 2);
}

static void xf_SetWindowPID(xfContext* xfc, Window window, pid_t pid)
{
	Atom am_wm_pid;

	if (!pid)
		pid = getpid();

	am_wm_pid = xfc->_NET_WM_PID;
	XChangeProperty(xfc->display, window, am_wm_pid, XA_CARDINAL,
	                32, PropModeReplace, (BYTE*) &pid, 1);
}

static const char* get_shm_id(void)
{
	static char shm_id[64];
	sprintf_s(shm_id, sizeof(shm_id), "/com.freerdp.xfreerdp.tsmf_%016X",
	          GetCurrentProcessId());
	return shm_id;
}

Window xf_CreateDummyWindow(xfContext* xfc)
{
	return XCreateSimpleWindow(xfc->display, DefaultRootWindow(xfc->display),
	                           0, 0, 1, 1, 0, 0, 0);
}

void xf_DestroyDummyWindow(xfContext* xfc, Window window)
{
	if (window)
		XDestroyWindow(xfc->display, window);
}

xfWindow* xf_CreateDesktopWindow(xfContext* xfc, char* name, int width,
                                 int height)
{
	XEvent xevent;
	int input_mask;
	xfWindow* window;
	Window parentWindow;
	XClassHint* classHints;
	rdpSettings* settings;
	window = (xfWindow*) calloc(1, sizeof(xfWindow));

	if (!window)
		return NULL;

	settings = xfc->context.settings;
	parentWindow = (Window) xfc->context.settings->ParentWindowId;
	window->width = width;
	window->height = height;
	window->decorations = xfc->decorations;
	window->is_mapped = FALSE;
	window->is_transient = FALSE;
	window->handle = XCreateWindow(xfc->display, RootWindowOfScreen(xfc->screen),
	                               xfc->workArea.x, xfc->workArea.y, xfc->workArea.width, xfc->workArea.height,
	                               0, xfc->depth, InputOutput, xfc->visual,
	                               CWBackPixel | CWBackingStore | CWOverrideRedirect | CWColormap |
	                               CWBorderPixel | CWWinGravity | CWBitGravity, &xfc->attribs);
	window->shmid = shm_open(get_shm_id(), (O_CREAT | O_RDWR),
	                         (S_IREAD | S_IWRITE));

	if (window->shmid < 0)
	{
		DEBUG_X11("xf_CreateDesktopWindow: failed to get access to shared memory - shmget()\n");
	}
	else
	{
		void* mem;
		ftruncate(window->shmid, sizeof(window->handle));
		mem = mmap(0, sizeof(window->handle), PROT_READ | PROT_WRITE, MAP_SHARED,
		           window->shmid, 0);

		if (mem == MAP_FAILED)
		{
			DEBUG_X11("xf_CreateDesktopWindow: failed to assign pointer to the memory address - shmat()\n");
		}
		else
		{
			window->xfwin = mem;
			*window->xfwin = window->handle;
		}
	}

	classHints = XAllocClassHint();

	if (classHints)
	{
		classHints->res_name = "xfreerdp";

		if (xfc->context.settings->WmClass)
			classHints->res_class = xfc->context.settings->WmClass;
		else
			classHints->res_class = "xfreerdp";

		XSetClassHint(xfc->display, window->handle, classHints);
		XFree(classHints);
	}

	xf_ResizeDesktopWindow(xfc, window, width, height);
	xf_SetWindowDecorations(xfc, window->handle, window->decorations);
	xf_SetWindowPID(xfc, window->handle, 0);
	input_mask =
	    KeyPressMask | KeyReleaseMask | ButtonPressMask | ButtonReleaseMask |
	    VisibilityChangeMask | FocusChangeMask | StructureNotifyMask |
	    PointerMotionMask | ExposureMask | PropertyChangeMask;

	if (xfc->grab_keyboard)
		input_mask |= EnterWindowMask | LeaveWindowMask;

	XChangeProperty(xfc->display, window->handle, xfc->_NET_WM_ICON, XA_CARDINAL,
	                32,
	                PropModeReplace, (BYTE*) xf_icon_prop, ARRAYSIZE(xf_icon_prop));

	if (parentWindow)
		XReparentWindow(xfc->display, window->handle, parentWindow, 0, 0);

	XSelectInput(xfc->display, window->handle, input_mask);
	XClearWindow(xfc->display, window->handle);
	xf_SetWindowTitleText(xfc, window->handle, name);
	XMapWindow(xfc->display, window->handle);
	xf_input_init(xfc, window->handle);

	/*
	 * NOTE: This must be done here to handle reparenting the window,
	 * so that we don't miss the event and hang waiting for the next one
	 */
	do
	{
		XMaskEvent(xfc->display, VisibilityChangeMask, &xevent);
	}
	while (xevent.type != VisibilityNotify);

	/*
	 * The XCreateWindow call will start the window in the upper-left corner of our current
	 * monitor instead of the upper-left monitor for remote app mode (which uses all monitors).
	 * This extra call after the window is mapped will position the login window correctly
	 */
	if (xfc->context.settings->RemoteApplicationMode)
	{
		XMoveWindow(xfc->display, window->handle, 0, 0);
	}
	else if (settings->DesktopPosX != UINT32_MAX && settings->DesktopPosY != UINT32_MAX)
	{
		XMoveWindow(xfc->display, window->handle, settings->DesktopPosX,
		            settings->DesktopPosY);
	}

	window->floatbar = xf_floatbar_new(xfc, window->handle, name, settings->Floatbar);
	return window;
}

void xf_ResizeDesktopWindow(xfContext* xfc, xfWindow* window, int width,
                            int height)
{
	XSizeHints* size_hints;
	rdpSettings* settings = NULL;

	if (!xfc || !window)
		return;

	settings = xfc->context.settings;

	if (!(size_hints = XAllocSizeHints()))
		return;

	size_hints->flags = PMinSize | PMaxSize | PWinGravity;
	size_hints->win_gravity = NorthWestGravity;
	size_hints->min_width = size_hints->min_height = 1;
	size_hints->max_width = size_hints->max_height = 16384;
	XResizeWindow(xfc->display, window->handle, width, height);
#ifdef WITH_XRENDER

	if (!settings->SmartSizing && !settings->DynamicResolutionUpdate)
#endif
	{
		if (!xfc->fullscreen)
		{
			/* min == max is an hint for the WM to indicate that the window should
			 * not be resizable */
			size_hints->min_width = size_hints->max_width = width;
			size_hints->min_height = size_hints->max_height = height;
		}
	}

	XSetWMNormalHints(xfc->display, window->handle, size_hints);
	XFree(size_hints);
}

void xf_DestroyDesktopWindow(xfContext* xfc, xfWindow* window)
{
	if (!window)
		return;

	if (xfc->window == window)
		xfc->window = NULL;

	xf_floatbar_free(window->floatbar);

	if (window->gc)
		XFreeGC(xfc->display, window->gc);

	if (window->handle)
	{
		XUnmapWindow(xfc->display, window->handle);
		XDestroyWindow(xfc->display, window->handle);
	}

	if (window->xfwin)
		munmap(0, sizeof(*window->xfwin));

	if (window->shmid >= 0)
		close(window->shmid);

	shm_unlink(get_shm_id());
	window->xfwin = (Window*) - 1;
	window->shmid = -1;
	free(window);
}

void xf_SetWindowStyle(xfContext* xfc, xfAppWindow* appWindow, UINT32 style,
                       UINT32 ex_style)
{
	Atom window_type;
	BOOL redirect = FALSE;

	if ((ex_style & WS_EX_NOACTIVATE) || (ex_style & WS_EX_TOOLWINDOW))
	{
		redirect = TRUE;
		appWindow->is_transient = TRUE;
		xf_SetWindowUnlisted(xfc, appWindow->handle);
		window_type = xfc->_NET_WM_WINDOW_TYPE_DROPDOWN_MENU;
	}
	/*
	 * TOPMOST window that is not a tool window is treated like a regular window (i.e. task manager).
	 * Want to do this here, since the window may have type WS_POPUP
	 */
	else if (ex_style & WS_EX_TOPMOST)
	{
		window_type = xfc->_NET_WM_WINDOW_TYPE_NORMAL;
	}
	else if (style & WS_POPUP)
	{
		/* this includes dialogs, popups, etc, that need to be full-fledged windows */
		appWindow->is_transient = TRUE;
		window_type = xfc->_NET_WM_WINDOW_TYPE_DIALOG;
		xf_SetWindowUnlisted(xfc, appWindow->handle);
	}
	else
	{
		window_type = xfc->_NET_WM_WINDOW_TYPE_NORMAL;
	}

	{
		/*
		 * Tooltips and menu items should be unmanaged windows
		 * (called "override redirect" in X windows parlance)
		 * If they are managed, there are issues with window focus that
		 * cause the windows to behave improperly.  For example, a mouse
		 * press will dismiss a drop-down menu because the RDP server
		 * sees that as a focus out event from the window owning the
		 * dropdown.
		 */
		XSetWindowAttributes attrs;
		attrs.override_redirect = redirect ? True : False;
		XChangeWindowAttributes(xfc->display, appWindow->handle, CWOverrideRedirect,
		                        &attrs);
	}

	XChangeProperty(xfc->display, appWindow->handle, xfc->_NET_WM_WINDOW_TYPE,
	                XA_ATOM, 32, PropModeReplace, (BYTE*) &window_type, 1);
}

void xf_SetWindowText(xfContext* xfc, xfAppWindow* appWindow, const char* name)
{
	xf_SetWindowTitleText(xfc, appWindow->handle, name);
}

static void xf_FixWindowCoordinates(xfContext* xfc, int* x, int* y, int* width,
                                    int* height)
{
	int vscreen_width;
	int vscreen_height;
	vscreen_width = xfc->vscreen.area.right - xfc->vscreen.area.left + 1;
	vscreen_height = xfc->vscreen.area.bottom - xfc->vscreen.area.top + 1;

	if (*x < xfc->vscreen.area.left)
	{
		*width += *x;
		*x = xfc->vscreen.area.left;
	}

	if (*y < xfc->vscreen.area.top)
	{
		*height += *y;
		*y = xfc->vscreen.area.top;
	}

	if (*width > vscreen_width)
	{
		*width = vscreen_width;
	}

	if (*height > vscreen_height)
	{
		*height = vscreen_height;
	}

	if (*width < 1)
	{
		*width = 1;
	}

	if (*height < 1)
	{
		*height = 1;
	}
}

int xf_AppWindowInit(xfContext* xfc, xfAppWindow* appWindow)
{
	if (!xfc || !appWindow)
		return -1;

	xf_SetWindowDecorations(xfc, appWindow->handle, appWindow->decorations);
	xf_SetWindowStyle(xfc, appWindow, appWindow->dwStyle, appWindow->dwExStyle);
	xf_SetWindowPID(xfc, appWindow->handle, 0);
	xf_ShowWindow(xfc, appWindow, WINDOW_SHOW);
	XClearWindow(xfc->display, appWindow->handle);
	XMapWindow(xfc->display, appWindow->handle);
	/* Move doesn't seem to work until window is mapped. */
	xf_MoveWindow(xfc, appWindow, appWindow->x, appWindow->y, appWindow->width,
				  appWindow->height);
	xf_SetWindowText(xfc, appWindow, appWindow->title);
	return 1;
}

int xf_AppWindowCreate(xfContext* xfc, xfAppWindow* appWindow)
{
	XGCValues gcv;
	int input_mask;
	XWMHints* InputModeHint;
	XClassHint* class_hints;
	xf_FixWindowCoordinates(xfc, &appWindow->x, &appWindow->y, &appWindow->width,
	                        &appWindow->height);
	appWindow->decorations = FALSE;
	appWindow->fullscreen = FALSE;
	appWindow->local_move.state = LMS_NOT_ACTIVE;
	appWindow->is_mapped = FALSE;
	appWindow->is_transient = FALSE;
	appWindow->rail_state = 0;
	appWindow->rail_ignore_configure = FALSE;
	appWindow->handle = XCreateWindow(xfc->display, RootWindowOfScreen(xfc->screen),
	                                  appWindow->x, appWindow->y, appWindow->width, appWindow->height,
	                                  0, xfc->depth, InputOutput, xfc->visual, 0, &xfc->attribs);

	if (!appWindow->handle)
		return -1;

	ZeroMemory(&gcv, sizeof(gcv));
	appWindow->gc = XCreateGC(xfc->display, appWindow->handle, GCGraphicsExposures,
	                          &gcv);
	class_hints = XAllocClassHint();

	if (class_hints)
	{
		char* class = NULL;

		if (xfc->context.settings->WmClass)
		{
			class_hints->res_class = xfc->context.settings->WmClass;
		}
		else
		{
			class = malloc(sizeof("RAIL:00000000"));
			sprintf_s(class, sizeof("RAIL:00000000"), "RAIL:%08"PRIX64"", appWindow->windowId);
			class_hints->res_class = class;
		}

		class_hints->res_name = "RAIL";
		XSetClassHint(xfc->display, appWindow->handle, class_hints);
		XFree(class_hints);
		free(class);
	}

	/* Set the input mode hint for the WM */
	InputModeHint = XAllocWMHints();
	InputModeHint->flags = (1L << 0);
	InputModeHint->input = True;
	XSetWMHints(xfc->display, appWindow->handle, InputModeHint);
	XFree(InputModeHint);
	XSetWMProtocols(xfc->display, appWindow->handle, &(xfc->WM_DELETE_WINDOW), 1);
	input_mask = KeyPressMask | KeyReleaseMask | ButtonPressMask |
	             ButtonReleaseMask | EnterWindowMask | LeaveWindowMask |
	             PointerMotionMask | Button1MotionMask | Button2MotionMask |
	             Button3MotionMask | Button4MotionMask | Button5MotionMask |
	             ButtonMotionMask | KeymapStateMask | ExposureMask |
	             VisibilityChangeMask | StructureNotifyMask | SubstructureNotifyMask |
	             SubstructureRedirectMask | FocusChangeMask | PropertyChangeMask |
	             ColormapChangeMask | OwnerGrabButtonMask;
	XSelectInput(xfc->display, appWindow->handle, input_mask);

	return 1;
}

void xf_SetWindowMinMaxInfo(xfContext* xfc, xfAppWindow* appWindow,
                            int maxWidth, int maxHeight, int maxPosX, int maxPosY,
                            int minTrackWidth, int minTrackHeight, int maxTrackWidth, int maxTrackHeight)
{
	XSizeHints* size_hints;
	size_hints = XAllocSizeHints();

	if (size_hints)
	{
		size_hints->flags = PMinSize | PMaxSize | PResizeInc;
		size_hints->min_width  = minTrackWidth;
		size_hints->min_height = minTrackHeight;
		size_hints->max_width  = maxTrackWidth;
		size_hints->max_height = maxTrackHeight;
		/* to speedup window drawing we need to select optimal value for sizing step. */
		size_hints->width_inc = size_hints->height_inc = 1;
		XSetWMNormalHints(xfc->display, appWindow->handle, size_hints);
		XFree(size_hints);
	}
}

void xf_StartLocalMoveSize(xfContext* xfc, xfAppWindow* appWindow,
                           int direction, int x, int y)
{
	if (appWindow->local_move.state != LMS_NOT_ACTIVE)
		return;

	/*
	* Save original mouse location relative to root.  This will be needed
	* to end local move to RDP server and/or X server
	*/
	appWindow->local_move.root_x = x;
	appWindow->local_move.root_y = y;
	appWindow->local_move.state = LMS_STARTING;
	appWindow->local_move.direction = direction;
	XUngrabPointer(xfc->display, CurrentTime);
	xf_SendClientEvent(xfc, appWindow->handle,
	                   xfc->_NET_WM_MOVERESIZE, /* request X window manager to initiate a local move */
	                   5, /* 5 arguments to follow */
	                   x, /* x relative to root window */
	                   y, /* y relative to root window */
	                   direction, /* extended ICCM direction flag */
	                   1, /* simulated mouse button 1 */
	                   1); /* 1 == application request per extended ICCM */
}

void xf_EndLocalMoveSize(xfContext* xfc, xfAppWindow* appWindow)
{
	if (appWindow->local_move.state == LMS_NOT_ACTIVE)
		return;

	if (appWindow->local_move.state == LMS_STARTING)
	{
		/*
		 * The move never was property started. This can happen due to race
		 * conditions between the mouse button up and the communications to the
		 * RDP server for local moves. We must cancel the X window manager move.
		 * Per ICCM, the X client can ask to cancel an active move.
		 */
		xf_SendClientEvent(xfc, appWindow->handle,
		                   xfc->_NET_WM_MOVERESIZE, /* request X window manager to abort a local move */
		                   5, /* 5 arguments to follow */
		                   appWindow->local_move.root_x, /* x relative to root window */
		                   appWindow->local_move.root_y, /* y relative to root window */
		                   _NET_WM_MOVERESIZE_CANCEL, /* extended ICCM direction flag */
		                   1, /* simulated mouse button 1 */
		                   1); /* 1 == application request per extended ICCM */
	}

	appWindow->local_move.state = LMS_NOT_ACTIVE;
}

void xf_MoveWindow(xfContext* xfc, xfAppWindow* appWindow, int x, int y,
                   int width, int height)
{
	BOOL resize = FALSE;

	if ((width * height) < 1)
		return;

	if ((appWindow->width != width) || (appWindow->height != height))
		resize = TRUE;

	if (appWindow->local_move.state == LMS_STARTING ||
	    appWindow->local_move.state == LMS_ACTIVE)
		return;

	appWindow->x = x;
	appWindow->y = y;
	appWindow->width = width;
	appWindow->height = height;

	if (resize) {
		DEBUG_X11("setting new internal & X geometry: %dx%d+%d+%d\tshowState=%d", width, height, x, y, appWindow->showState);
		XMoveResizeWindow(xfc->display, appWindow->handle, x, y, width, height);
	}
	else {
		DEBUG_X11("setting new internal & X location: +%d+%d\tshowState=%d", x, y, appWindow->showState);
		XMoveWindow(xfc->display, appWindow->handle, x, y);
	}

	xf_UpdateWindowArea(xfc, appWindow, 0, 0, width, height);
}

void xf_ShowWindow(xfContext* xfc, xfAppWindow* appWindow, BYTE state)
{
	switch (state)
	{
		case WINDOW_HIDE:
			XWithdrawWindow(xfc->display, appWindow->handle, xfc->screen_number);
			break;

		case WINDOW_SHOW_MINIMIZED:
			XIconifyWindow(xfc->display, appWindow->handle, xfc->screen_number);
			break;

		case WINDOW_SHOW_MAXIMIZED:
			/* Set the window as maximized */
			xf_SendClientEvent(xfc, appWindow->handle, xfc->_NET_WM_STATE, 4,
			                   _NET_WM_STATE_ADD,
			                   xfc->_NET_WM_STATE_MAXIMIZED_VERT,
			                   xfc->_NET_WM_STATE_MAXIMIZED_HORZ, 0);

			/*
			 * This is a workaround for the case where the window is maximized locally before the rail server is told to maximize
			 * the window, this appears to be a race condition where the local window with incomplete data and once the window is
			 * actually maximized on the server - an update of the new areas may not happen. So, we simply to do a full update of
			 * the entire window once the rail server notifies us that the window is now maximized.
			 */
			if (appWindow->rail_state == WINDOW_SHOW_MAXIMIZED)
			{
				xf_UpdateWindowArea(xfc, appWindow, 0, 0, appWindow->windowWidth,
				                    appWindow->windowHeight);
			}

			break;

		case WINDOW_SHOW:
			/* Ensure the window is not maximized */
			xf_SendClientEvent(xfc, appWindow->handle, xfc->_NET_WM_STATE, 4,
			                   _NET_WM_STATE_REMOVE,
			                   xfc->_NET_WM_STATE_MAXIMIZED_VERT,
			                   xfc->_NET_WM_STATE_MAXIMIZED_HORZ, 0);

			/*
			 * Ignore configure requests until both the Maximized properties have been processed
			 * to prevent condition where WM overrides size of request due to one or both of these properties
			 * still being set - which causes a position adjustment to be sent back to the server
			 * thus causing the window to not return to its original size
			 */
			if (appWindow->rail_state == WINDOW_SHOW_MAXIMIZED)
				appWindow->rail_ignore_configure = TRUE;

			if (appWindow->is_transient)
				xf_SetWindowUnlisted(xfc, appWindow->handle);

			XMapWindow(xfc->display, appWindow->handle);
			break;
	}

	/* Save the current rail state of this window */
	appWindow->rail_state = state;
	XFlush(xfc->display);
}

void xf_SetWindowRects(xfContext* xfc, xfAppWindow* appWindow,
                       RECTANGLE_16* rects, int nrects)
{
	int i;
	XRectangle* xrects;

	if (nrects < 1)
		return;

#ifdef WITH_XEXT
	xrects = (XRectangle*) calloc(nrects, sizeof(XRectangle));

	for (i = 0; i < nrects; i++)
	{
		xrects[i].x = rects[i].left;
		xrects[i].y = rects[i].top;
		xrects[i].width = rects[i].right - rects[i].left;
		xrects[i].height = rects[i].bottom - rects[i].top;
	}

	XShapeCombineRectangles(xfc->display, appWindow->handle, ShapeBounding, 0, 0,
	                        xrects, nrects, ShapeSet, 0);
	free(xrects);
#endif
}

void xf_SetWindowVisibilityRects(xfContext* xfc, xfAppWindow* appWindow,
                                 UINT32 rectsOffsetX, UINT32 rectsOffsetY, RECTANGLE_16* rects, int nrects)
{
	int i;
	XRectangle* xrects;

	if (nrects < 1)
		return;

#ifdef WITH_XEXT
	xrects = (XRectangle*) calloc(nrects, sizeof(XRectangle));

	for (i = 0; i < nrects; i++)
	{
		xrects[i].x = rects[i].left;
		xrects[i].y = rects[i].top;
		xrects[i].width = rects[i].right - rects[i].left;
		xrects[i].height = rects[i].bottom - rects[i].top;
	}

	XShapeCombineRectangles(xfc->display, appWindow->handle, ShapeBounding,
	                        rectsOffsetX, rectsOffsetY, xrects, nrects, ShapeSet, 0);
	free(xrects);
#endif
}

void xf_UpdateWindowArea(xfContext* xfc, xfAppWindow* appWindow, int x, int y,
                         int width, int height)
{
	int ax, ay;

	if (appWindow == NULL)
		return;

<<<<<<< HEAD
	ax = x + appWindow->windowOffsetX + appWindow->windowLeftResizeMargin;
	ay = y + appWindow->windowOffsetY + appWindow->windowTopResizeMargin;
=======
	if (appWindow->surfaceId < UINT16_MAX)
		return;

	ax = x + appWindow->windowOffsetX;
	ay = y + appWindow->windowOffsetY;
>>>>>>> 8dcac1ad

	if (ax + width > appWindow->windowOffsetX + appWindow->width)
		width = (appWindow->windowOffsetX + appWindow->width - 1) - ax;

	if (ay + height > appWindow->windowOffsetY + appWindow->height)
		height = (appWindow->windowOffsetY + appWindow->height - 1) - ay;

	xf_lock_x11(xfc, TRUE);

	if (xfc->context.settings->SoftwareGdi)
	{
		XPutImage(xfc->display, xfc->primary, appWindow->gc, xfc->image,
		          ax, ay, ax, ay, width, height);
	}

	XCopyArea(xfc->display, xfc->primary, appWindow->handle, appWindow->gc,
	          ax, ay, width, height, x, y);
	XFlush(xfc->display);
	xf_unlock_x11(xfc, TRUE);
}

void xf_DestroyWindow(xfContext* xfc, xfAppWindow* appWindow)
{
	if (!appWindow)
		return;

	if (appWindow->gc)
		XFreeGC(xfc->display, appWindow->gc);

	if (appWindow->handle)
	{
		XUnmapWindow(xfc->display, appWindow->handle);
		XDestroyWindow(xfc->display, appWindow->handle);
	}

	if (appWindow->xfwin)
		munmap(0, sizeof(*appWindow->xfwin));

	if (appWindow->shmid >= 0)
		close(appWindow->shmid);

	shm_unlink(get_shm_id());
	appWindow->xfwin = (Window*) - 1;
	appWindow->shmid = -1;
	free(appWindow->title);
	free(appWindow->windowRects);
	free(appWindow->visibilityRects);
	free(appWindow);
}

xfAppWindow* xf_AppWindowFromX11Window(xfContext* xfc, Window wnd)
{
	int index;
	int count;
	ULONG_PTR* pKeys = NULL;
	xfAppWindow* appWindow;
	count = HashTable_GetKeys(xfc->railWindows, &pKeys);

	for (index = 0; index < count; index++)
	{
		appWindow = xf_rail_get_window(xfc, *(UINT64*)pKeys[index]);

		if (!appWindow)
			return NULL;

		if (appWindow->handle == wnd)
		{
			free(pKeys);
			return appWindow;
		}
	}

	free(pKeys);
	return NULL;
}<|MERGE_RESOLUTION|>--- conflicted
+++ resolved
@@ -1067,16 +1067,11 @@
 	if (appWindow == NULL)
 		return;
 
-<<<<<<< HEAD
+	if (appWindow->surfaceId < UINT16_MAX)
+		return;
+
 	ax = x + appWindow->windowOffsetX + appWindow->windowLeftResizeMargin;
 	ay = y + appWindow->windowOffsetY + appWindow->windowTopResizeMargin;
-=======
-	if (appWindow->surfaceId < UINT16_MAX)
-		return;
-
-	ax = x + appWindow->windowOffsetX;
-	ay = y + appWindow->windowOffsetY;
->>>>>>> 8dcac1ad
 
 	if (ax + width > appWindow->windowOffsetX + appWindow->width)
 		width = (appWindow->windowOffsetX + appWindow->width - 1) - ax;
