--- conflicted
+++ resolved
@@ -138,11 +138,7 @@
 static void xf_rail_move_window(xfContext* xfc, xfAppWindow* appWindow,
                                 const RAIL_WINDOW_MOVE_ORDER* windowMove)
 {
-<<<<<<< HEAD
 	DEBUG_X11("forwarding geometry from X/internal to RDP server: %"PRIu16"x%"PRIu16"+%"PRIu16"+%"PRIu16,
-=======
-	DEBUG_X11("forwarding geometry from X/internal to RDP server: %dx%d+%d+%d",
->>>>>>> 152b23d1
 	          (windowMove->right - windowMove->left),
 	          (windowMove->bottom - windowMove->top),
 	          windowMove->left, windowMove->top);
@@ -222,13 +218,8 @@
 	 * we can start to receive GDI orders for the new window dimensions before we
 	 * receive the RAIL ORDER for the new window size.  This avoids that race condition.
 	 */
-<<<<<<< HEAD
 	DEBUG_X11("updating internal offsets from X: %"PRIu16"x%"PRIu16"+%"PRIu16"+%"PRIu16,
               appWindow->width, appWindow->height, appWindow->x, appWindow->y);
-=======
-	DEBUG_X11("updating internal offsets from X: %dx%d+%d+%d", appWindow->width,
-	          appWindow->height, appWindow->x, appWindow->y);
->>>>>>> 152b23d1
 	appWindow->windowOffsetX = appWindow->x;
 	appWindow->windowOffsetY = appWindow->y;
 	appWindow->windowWidth = appWindow->width;
@@ -316,13 +307,8 @@
 	if (!appWindow)
 		return NULL;
 
-<<<<<<< HEAD
     appWindow->dwStyle = windowState->style;
     appWindow->dwExStyle = windowState->extendedStyle;
-=======
-	appWindow->dwStyle = windowState->style;
-	appWindow->dwExStyle = windowState->extendedStyle;
->>>>>>> 152b23d1
 
 	/* Ensure window always gets a window title */
 	if (fieldFlags & WINDOW_ORDER_FIELD_TITLE)
@@ -351,7 +337,6 @@
 		if (!(appWindow->title = _strdup("RdpRailWindow")))
 			WLog_ERR(TAG, "failed to duplicate default window title string");
 	}
-<<<<<<< HEAD
 
 	if (!appWindow->title)
 	{
@@ -364,32 +349,13 @@
 }
 
 static BOOL xf_rail_window_common(rdpContext* context,
-                                  WINDOW_ORDER_INFO* orderInfo, WINDOW_STATE_ORDER* windowState)
-=======
-
-	if (!appWindow->title)
-	{
-		free(appWindow);
-		return NULL;
-	}
-
-	xf_AppWindowInit(xfc, appWindow);
-	return appWindow;
-}
-
-static BOOL xf_rail_window_common(rdpContext* context,
                                   const WINDOW_ORDER_INFO* orderInfo, const WINDOW_STATE_ORDER* windowState)
->>>>>>> 152b23d1
 {
 	xfAppWindow* appWindow = NULL;
 	xfContext* xfc = (xfContext*) context;
 	UINT32 fieldFlags = orderInfo->fieldFlags;
 	BOOL position_or_size_updated = FALSE;
-<<<<<<< HEAD
 	DEBUG_X11("new rail window state, fieldFlags=0x%x, geom= %"PRIu16"x%"PRIu16"+%"PRIu16"+%"PRIu16,
-=======
-	DEBUG_X11("new rail window state, fieldFlags=0x%x, geom= %dx%d+%d+%d",
->>>>>>> 152b23d1
 	          orderInfo->fieldFlags, windowState->windowWidth,
 	          windowState->windowHeight, windowState->windowOffsetX,
 	          windowState->windowOffsetY);
@@ -397,13 +363,10 @@
 	if (fieldFlags & WINDOW_ORDER_STATE_NEW)
 	{
 		appWindow = xf_rail_window_new(xfc, orderInfo, windowState);
-<<<<<<< HEAD
-=======
 	}
 	else
 	{
 		appWindow = xf_rail_get_window(xfc, orderInfo->windowId);
->>>>>>> 152b23d1
 	}
 
 	if (!appWindow)
@@ -413,60 +376,36 @@
 
 	if (fieldFlags & WINDOW_ORDER_FIELD_RESIZE_MARGIN_X)
 	{
-<<<<<<< HEAD
 		DEBUG_X11("resizeMarginX: 0x%"PRIx32" %"PRId32", %PRId32",
                   appWindow->handle, windowState->resizeMarginLeft,
                   windowState->resizeMarginRight);
 		appWindow->windowLeftResizeMargin = windowState->resizeMarginLeft;
 		appWindow->windowRightResizeMargin = windowState->resizeMarginRight;
-=======
-		DEBUG_X11("resizeMarginX: 0x%x %d, %d", appWindow->handle, windowState->windowLeftResizeMargin,
-		          windowState->windowRightResizeMargin);
-		appWindow->windowLeftResizeMargin = windowState->windowLeftResizeMargin;
-		appWindow->windowRightResizeMargin = windowState->windowRightResizeMargin;
->>>>>>> 152b23d1
 	}
 
 	if (fieldFlags & WINDOW_ORDER_FIELD_RESIZE_MARGIN_Y)
 	{
-<<<<<<< HEAD
 		DEBUG_X11("resizeMarginY: 0x%"PRIx32" %"PRId32", %PRId32",
                   appWindow->handle, windowState->resizeMarginTop,
                   windowState->resizeMarginBottom);
 		appWindow->windowTopResizeMargin = windowState->resizeMarginTop;
 		appWindow->windowBottomResizeMargin = windowState->resizeMarginBottom;
-=======
-		DEBUG_X11("resizeMarginY: 0x%x %d, %d", appWindow->handle, windowState->windowTopResizeMargin,
-		          windowState->windowBottomResizeMargin);
-		appWindow->windowTopResizeMargin = windowState->windowTopResizeMargin;
-		appWindow->windowBottomResizeMargin = windowState->windowBottomResizeMargin;
->>>>>>> 152b23d1
 	}
 
 	if (fieldFlags & WINDOW_ORDER_FIELD_WND_OFFSET)
 	{
-<<<<<<< HEAD
 		DEBUG_X11("windowOffset: 0x%"PRIx32" (%"PRIu16", %"PRIu16")",
                   appWindow->handle, windowState->windowOffsetX,
                   windowState->windowOffsetY);
-=======
-		DEBUG_X11("windowOffset: 0x%x (%d, %d)", appWindow->handle,
-		          windowState->windowOffsetX, windowState->windowOffsetY);
->>>>>>> 152b23d1
 		appWindow->windowOffsetX = windowState->windowOffsetX - appWindow->windowLeftResizeMargin;
 		appWindow->windowOffsetY = windowState->windowOffsetY - appWindow->windowTopResizeMargin;
 	}
 
 	if (fieldFlags & WINDOW_ORDER_FIELD_WND_SIZE)
 	{
-<<<<<<< HEAD
 		DEBUG_X11("window size: 0x%"PRIx32" (%"PRIu16", %"PRIu16")",
                   appWindow->handle, windowState->windowWidth,
                   windowState->windowHeight);
-=======
-		DEBUG_X11("window size: 0x%x (%d, %d)", appWindow->handle,
-		          windowState->windowWidth, windowState->windowHeight);
->>>>>>> 152b23d1
 		appWindow->windowWidth = windowState->windowWidth
 		                         + appWindow->windowLeftResizeMargin
 		                         + appWindow->windowRightResizeMargin;
@@ -516,14 +455,9 @@
 
 	if (fieldFlags & WINDOW_ORDER_FIELD_CLIENT_AREA_OFFSET)
 	{
-<<<<<<< HEAD
 		DEBUG_X11("clientOffset: 0x%"PRIx32" (%"PRIu16", %"PRIu16")",
                   appWindow->handle, windowState->clientOffsetX,
                   windowState->clientOffsetY);
-=======
-		DEBUG_X11("clientOffset: 0x%x (%d, %d)", appWindow->handle, windowState->clientOffsetX,
-		          windowState->clientOffsetY);
->>>>>>> 152b23d1
 		appWindow->clientOffsetX = windowState->clientOffsetX;
 		appWindow->clientOffsetY = windowState->clientOffsetY;
 	}
@@ -536,14 +470,9 @@
 
 	if (fieldFlags & WINDOW_ORDER_FIELD_WND_CLIENT_DELTA)
 	{
-<<<<<<< HEAD
 		DEBUG_X11("windowClientDelta: 0x%"PRIx32" (%"PRIu16", %"PRIu16")",
                   appWindow->handle, windowState->windowClientDeltaX,
                   windowState->windowClientDeltaY);
-=======
-		DEBUG_X11("windowClientDelta: 0x%x (%d, %d)", appWindow->handle, windowState->windowClientDeltaX,
-		          windowState->windowClientDeltaY);
->>>>>>> 152b23d1
 		appWindow->windowClientDeltaX = windowState->windowClientDeltaX;
 		appWindow->windowClientDeltaY = windowState->windowClientDeltaY;
 	}
@@ -573,14 +502,9 @@
 
 	if (fieldFlags & WINDOW_ORDER_FIELD_VIS_OFFSET)
 	{
-<<<<<<< HEAD
 		DEBUG_X11("visibleOffset: 0x%"PRIx32" (%"PRIu16", %"PRIu16")",
                   appWindow->handle, windowState->visibleOffsetX,
                   windowState->visibleOffsetY);
-=======
-		DEBUG_X11("visibleOffset: 0x%x (%d, %d)", appWindow->handle,
-		          windowState->visibleOffsetX, windowState->visibleOffsetY);
->>>>>>> 152b23d1
 		appWindow->visibleOffsetX = windowState->visibleOffsetX;
 		appWindow->visibleOffsetY = windowState->visibleOffsetY;
 	}
