/**
 * FreeRDP: A Remote Desktop Protocol Implementation
 * FreeRDP Client Command-Line Interface
 *
 * Copyright 2012 Marc-Andre Moreau <marcandre.moreau@gmail.com>
 * Copyright 2014 Norbert Federa <norbert.federa@thincast.com>
 * Copyright 2016 Armin Novak <armin.novak@gmail.com>
 *
 * Licensed under the Apache License, Version 2.0 (the "License");
 * you may not use this file except in compliance with the License.
 * You may obtain a copy of the License at
 *
 *     http://www.apache.org/licenses/LICENSE-2.0
 *
 * Unless required by applicable law or agreed to in writing, software
 * distributed under the License is distributed on an "AS IS" BASIS,
 * WITHOUT WARRANTIES OR CONDITIONS OF ANY KIND, either express or implied.
 * See the License for the specific language governing permissions and
 * limitations under the License.
 */

#ifdef HAVE_CONFIG_H
#include "config.h"
#endif

#include <assert.h>

#include <winpr/crt.h>
#include <winpr/wlog.h>
#include <winpr/cmdline.h>

#include <freerdp/addin.h>
#include <freerdp/settings.h>
#include <freerdp/client/channels.h>
#include <freerdp/crypto/crypto.h>
#include <freerdp/locale/keyboard.h>


#include <freerdp/client/cmdline.h>
#include <freerdp/version.h>

#include "compatibility.h"

#include <freerdp/log.h>
#define TAG CLIENT_TAG("common.cmdline")

static COMMAND_LINE_ARGUMENT_A args[] =
{
	{ "v", COMMAND_LINE_VALUE_REQUIRED, "<server>[:port]", NULL, NULL, -1, NULL, "Server hostname" },
	{ "port", COMMAND_LINE_VALUE_REQUIRED, "<number>", NULL, NULL, -1, NULL, "Server port" },
	{ "w", COMMAND_LINE_VALUE_REQUIRED, "<width>", "1024", NULL, -1, NULL, "Width" },
	{ "h", COMMAND_LINE_VALUE_REQUIRED, "<height>", "768", NULL, -1, NULL, "Height" },
	{ "size", COMMAND_LINE_VALUE_REQUIRED, "<width>x<height> or <percent>%", "1024x768", NULL, -1, NULL, "Screen size" },
	{ "f", COMMAND_LINE_VALUE_FLAG, NULL, NULL, NULL, -1, NULL, "Fullscreen mode" },
	{ "bpp", COMMAND_LINE_VALUE_REQUIRED, "<depth>", "16", NULL, -1, NULL, "Session bpp (color depth)" },
	{ "kbd", COMMAND_LINE_VALUE_REQUIRED, "0x<layout id> or <layout name>", NULL, NULL, -1, NULL, "Keyboard layout" },
	{ "kbd-list", COMMAND_LINE_VALUE_FLAG | COMMAND_LINE_PRINT, NULL, NULL, NULL, -1, NULL, "List keyboard layouts" },
	{ "kbd-type", COMMAND_LINE_VALUE_REQUIRED, "<type id>", NULL, NULL, -1, NULL, "Keyboard type" },
	{ "kbd-subtype", COMMAND_LINE_VALUE_REQUIRED, "<subtype id>", NULL, NULL, -1, NULL, "Keyboard subtype" },
	{ "kbd-fn-key", COMMAND_LINE_VALUE_REQUIRED, "<function key count>", NULL, NULL, -1, NULL, "Keyboard function key count" },
	{ "admin", COMMAND_LINE_VALUE_FLAG, NULL, NULL, NULL, -1, "console", "Admin (or console) session" },
	{ "restricted-admin", COMMAND_LINE_VALUE_FLAG, NULL, NULL, NULL, -1, "restrictedAdmin", "Restricted admin mode" },
	{ "pth", COMMAND_LINE_VALUE_REQUIRED, "<password hash>", NULL, NULL, -1, "pass-the-hash", "Pass the hash (restricted admin mode)" },
	{ "client-hostname", COMMAND_LINE_VALUE_REQUIRED, "<name>", NULL, NULL, -1, NULL, "Client Hostname to send to server" },
	{ "multimon", COMMAND_LINE_VALUE_OPTIONAL, NULL, NULL, NULL, -1, NULL, "Use multiple monitors" },
	{ "span", COMMAND_LINE_VALUE_OPTIONAL, NULL, NULL, NULL, -1, NULL, "Span screen over multiple monitors" },
	{ "workarea", COMMAND_LINE_VALUE_FLAG, NULL, NULL, NULL, -1, NULL, "Use available work area" },
	{ "monitors", COMMAND_LINE_VALUE_REQUIRED, "<0,1,2...>", NULL, NULL, -1, NULL, "Select monitors to use" },
	{ "monitor-list", COMMAND_LINE_VALUE_FLAG | COMMAND_LINE_PRINT, NULL, NULL, NULL, -1, NULL, "List detected monitors" },
	{ "t", COMMAND_LINE_VALUE_REQUIRED, "<title>", NULL, NULL, -1, "title", "Window title" },
	{ "decorations", COMMAND_LINE_VALUE_BOOL, NULL, BoolValueTrue, NULL, -1, NULL, "Window decorations" },
	{ "smart-sizing", COMMAND_LINE_VALUE_OPTIONAL, "<width>x<height>", NULL, NULL, -1, NULL, "Scale remote desktop to window size" },
	{ "a", COMMAND_LINE_VALUE_REQUIRED, NULL, NULL, NULL, -1, "addin", "Addin" },
	{ "vc", COMMAND_LINE_VALUE_REQUIRED, NULL, NULL, NULL, -1, NULL, "Static virtual channel" },
	{ "dvc", COMMAND_LINE_VALUE_REQUIRED, NULL, NULL, NULL, -1, NULL, "Dynamic virtual channel" },
	{ "u", COMMAND_LINE_VALUE_REQUIRED, "[<domain>\\]<user> or <user>[@<domain>]", NULL, NULL, -1, NULL, "Username" },
	{ "p", COMMAND_LINE_VALUE_REQUIRED, "<password>", NULL, NULL, -1, NULL, "Password" },
	{ "d", COMMAND_LINE_VALUE_REQUIRED, "<domain>", NULL, NULL, -1, NULL, "Domain" },
	{ "g", COMMAND_LINE_VALUE_REQUIRED, "<gateway>[:port]", NULL, NULL, -1, NULL, "Gateway Hostname" },
	{ "gu", COMMAND_LINE_VALUE_REQUIRED, "[<domain>\\]<user> or <user>[@<domain>]", NULL, NULL, -1, NULL, "Gateway username" },
	{ "gp", COMMAND_LINE_VALUE_REQUIRED, "<password>", NULL, NULL, -1, NULL, "Gateway password" },
	{ "gd", COMMAND_LINE_VALUE_REQUIRED, "<domain>", NULL, NULL, -1, NULL, "Gateway domain" },
<<<<<<< HEAD
	{ "gateway-usage-method", COMMAND_LINE_VALUE_REQUIRED, "<direct|detect>", NULL, NULL, -1, NULL, "Gateway usage method" },
	{ "http-proxy", COMMAND_LINE_VALUE_REQUIRED, "<host>:<port>", NULL, NULL, -1, NULL, "HTTP Proxy" },
=======
	{ "gt", COMMAND_LINE_VALUE_REQUIRED, "<rpc|http|auto>", NULL, NULL, -1, NULL, "Gateway transport type" },
	{ "gateway-usage-method", COMMAND_LINE_VALUE_REQUIRED, "<direct|detect>", NULL, NULL, -1, "gum", "Gateway usage method" },
>>>>>>> b6e97cba
	{ "load-balance-info", COMMAND_LINE_VALUE_REQUIRED, "<info string>", NULL, NULL, -1, NULL, "Load balance info" },
	{ "app", COMMAND_LINE_VALUE_REQUIRED, "<executable path> or <||alias>", NULL, NULL, -1, NULL, "Remote application program" },
	{ "app-name", COMMAND_LINE_VALUE_REQUIRED, "<app name>", NULL, NULL, -1, NULL, "Remote application name for user interface" },
	{ "app-icon", COMMAND_LINE_VALUE_REQUIRED, "<icon path>", NULL, NULL, -1, NULL, "Remote application icon for user interface" },
	{ "app-cmd", COMMAND_LINE_VALUE_REQUIRED, "<parameters>", NULL, NULL, -1, NULL, "Remote application command-line parameters" },
	{ "app-file", COMMAND_LINE_VALUE_REQUIRED, "<file name>", NULL, NULL, -1, NULL, "File to open with remote application" },
	{ "app-guid", COMMAND_LINE_VALUE_REQUIRED, "<app guid>", NULL, NULL, -1, NULL, "Remote application GUID" },
	{ "compression", COMMAND_LINE_VALUE_BOOL, NULL, BoolValueTrue, NULL, -1, "z", "Enable compression" },
	{ "compression-level", COMMAND_LINE_VALUE_REQUIRED, "<level>", NULL, NULL, -1, NULL, "Compression level (0,1,2)" },
	{ "shell", COMMAND_LINE_VALUE_REQUIRED, NULL, NULL, NULL, -1, NULL, "Alternate shell" },
	{ "shell-dir", COMMAND_LINE_VALUE_REQUIRED, NULL, NULL, NULL, -1, NULL, "Shell working directory" },
	{ "sound", COMMAND_LINE_VALUE_OPTIONAL, "[sys][dev][format][rate][channel][latency][quality]", NULL, NULL, -1, "audio", "Audio output (sound)" },
	{ "microphone", COMMAND_LINE_VALUE_OPTIONAL, "[sys][dev][format][rate][channel]", NULL, NULL, -1, "mic", "Audio input (microphone)" },
	{ "audio-mode", COMMAND_LINE_VALUE_REQUIRED, NULL, NULL, NULL, -1, NULL, "Audio output mode" },
	{ "multimedia", COMMAND_LINE_VALUE_OPTIONAL, "[sys][dev][decoder]", NULL, NULL, -1, "mmr", "Redirect multimedia (video)" },
	{ "network", COMMAND_LINE_VALUE_REQUIRED, NULL, NULL, NULL, -1, NULL, "Network connection type" },
	{ "drive", COMMAND_LINE_VALUE_REQUIRED, NULL, NULL, NULL, -1, NULL, "Redirect drive" },
	{ "drives", COMMAND_LINE_VALUE_BOOL, NULL, BoolValueFalse, NULL, -1, NULL, "Redirect all drives" },
	{ "home-drive", COMMAND_LINE_VALUE_BOOL, NULL, BoolValueFalse, NULL, -1, NULL, "Redirect home drive" },
	{ "clipboard", COMMAND_LINE_VALUE_BOOL, NULL, BoolValueFalse, NULL, -1, NULL, "Redirect clipboard" },
	{ "serial", COMMAND_LINE_VALUE_OPTIONAL, NULL, NULL, NULL, -1, "tty", "Redirect serial device" },
	{ "parallel", COMMAND_LINE_VALUE_OPTIONAL, NULL, NULL, NULL, -1, NULL, "Redirect parallel device" },
	{ "smartcard", COMMAND_LINE_VALUE_OPTIONAL, NULL, NULL, NULL, -1, NULL, "Redirect smartcard device" },
	{ "printer", COMMAND_LINE_VALUE_OPTIONAL, NULL, NULL, NULL, -1, NULL, "Redirect printer device" },
	{ "usb", COMMAND_LINE_VALUE_REQUIRED, "[dbg][dev][id|addr][auto]", NULL, NULL, -1, NULL, "Redirect USB device" },
	{ "multitouch", COMMAND_LINE_VALUE_BOOL, NULL, BoolValueFalse, NULL, -1, NULL, "Redirect multitouch input" },
	{ "gestures", COMMAND_LINE_VALUE_BOOL, NULL, BoolValueFalse, NULL, -1, NULL, "Consume multitouch input locally" },
	{ "unmap-buttons", COMMAND_LINE_VALUE_BOOL, NULL, BoolValueFalse, NULL, -1, NULL, "Let server see real physical pointer button"},
	{ "echo", COMMAND_LINE_VALUE_FLAG, NULL, NULL, NULL, -1, "echo", "Echo channel" },
	{ "disp", COMMAND_LINE_VALUE_FLAG, NULL, NULL, NULL, -1, NULL, "Display control" },
	{ "fonts", COMMAND_LINE_VALUE_BOOL, NULL, BoolValueFalse, NULL, -1, NULL, "Enable smooth fonts (ClearType)" },
	{ "aero", COMMAND_LINE_VALUE_BOOL, NULL, NULL, BoolValueFalse, -1, NULL, "Enable desktop composition" },
	{ "window-drag", COMMAND_LINE_VALUE_BOOL, NULL, BoolValueFalse, NULL, -1, NULL, "Enable full window drag" },
	{ "menu-anims", COMMAND_LINE_VALUE_BOOL, NULL, BoolValueFalse, NULL, -1, NULL, "Enable menu animations" },
	{ "themes", COMMAND_LINE_VALUE_BOOL, NULL, BoolValueTrue, NULL, -1, NULL, "Enable themes" },
	{ "wallpaper", COMMAND_LINE_VALUE_BOOL, NULL, BoolValueTrue, NULL, -1, NULL, "Enable wallpaper" },
	{ "gdi", COMMAND_LINE_VALUE_REQUIRED, "<sw|hw>", NULL, NULL, -1, NULL, "GDI rendering" },
	{ "gfx", COMMAND_LINE_VALUE_OPTIONAL, "<RFX|AVC420|AVC444>", NULL, NULL, -1, NULL, "RDP8 graphics pipeline (experimental)" },
	{ "gfx-thin-client", COMMAND_LINE_VALUE_BOOL, NULL, BoolValueFalse, NULL, -1, NULL, "RDP8 graphics pipeline using thin client mode" },
	{ "gfx-small-cache", COMMAND_LINE_VALUE_BOOL, NULL, BoolValueFalse, NULL, -1, NULL, "RDP8 graphics pipeline using small cache mode" },
	{ "gfx-progressive", COMMAND_LINE_VALUE_BOOL, NULL, BoolValueFalse, NULL, -1, NULL, "RDP8 graphics pipeline using progressive codec" },
	{ "gfx-h264", COMMAND_LINE_VALUE_OPTIONAL, "<AVC420|AVC444>", NULL, NULL, -1, NULL, "RDP8.1 graphics pipeline using H264 codec" },
	{ "rfx", COMMAND_LINE_VALUE_FLAG, NULL, NULL, NULL, -1, NULL, "RemoteFX" },
	{ "rfx-mode", COMMAND_LINE_VALUE_REQUIRED, "<image|video>", NULL, NULL, -1, NULL, "RemoteFX mode" },
	{ "frame-ack", COMMAND_LINE_VALUE_REQUIRED, "<number>", NULL, NULL, -1, NULL, "Number of frame acknowledgement" },
	{ "nsc", COMMAND_LINE_VALUE_FLAG, NULL, NULL, NULL, -1, "nscodec", "Enable NSCodec" },
	{ "jpeg", COMMAND_LINE_VALUE_FLAG, NULL, NULL, NULL, -1, NULL, "Enable JPEG codec" },
	{ "jpeg-quality", COMMAND_LINE_VALUE_REQUIRED, "<percentage>", NULL, NULL, -1, NULL, "JPEG quality" },
	{ "nego", COMMAND_LINE_VALUE_BOOL, NULL, BoolValueTrue, NULL, -1, NULL, "Enable protocol security negotiation" },
	{ "sec", COMMAND_LINE_VALUE_REQUIRED, "<rdp|tls|nla|ext>", NULL, NULL, -1, NULL, "force specific protocol security" },
	{ "sec-rdp", COMMAND_LINE_VALUE_BOOL, NULL, BoolValueTrue, NULL, -1, NULL, "rdp protocol security" },
	{ "sec-tls", COMMAND_LINE_VALUE_BOOL, NULL, BoolValueTrue, NULL, -1, NULL, "tls protocol security" },
	{ "sec-nla", COMMAND_LINE_VALUE_BOOL, NULL, BoolValueTrue, NULL, -1, NULL, "nla protocol security" },
	{ "sec-ext", COMMAND_LINE_VALUE_BOOL, NULL, BoolValueFalse, NULL, -1, NULL, "nla extended protocol security" },
	{ "tls-ciphers", COMMAND_LINE_VALUE_REQUIRED, "<netmon|ma|ciphers>", NULL, NULL, -1, NULL, "Allowed TLS ciphers" },
	{ "cert-name", COMMAND_LINE_VALUE_REQUIRED, "<name>", NULL, NULL, -1, NULL, "certificate name" },
	{ "cert-ignore", COMMAND_LINE_VALUE_FLAG, NULL, NULL, NULL, -1, NULL, "ignore certificate" },
	{ "cert-tofu", COMMAND_LINE_VALUE_FLAG, NULL, NULL, NULL, -1, NULL, "Automatically accept certificate on first connect" },
	{ "pcb", COMMAND_LINE_VALUE_REQUIRED, "<blob>", NULL, NULL, -1, NULL, "Preconnection Blob" },
	{ "pcid", COMMAND_LINE_VALUE_REQUIRED, "<id>", NULL, NULL, -1, NULL, "Preconnection Id" },
	{ "spn-class", COMMAND_LINE_VALUE_REQUIRED, "<service class>", NULL, NULL, -1, NULL, "SPN authentication service class" },
	{ "credentials-delegation", COMMAND_LINE_VALUE_BOOL, NULL, BoolValueFalse, NULL, -1, NULL, "Disable credentials delegation" },
	{ "vmconnect", COMMAND_LINE_VALUE_OPTIONAL, "<vmid>", NULL, NULL, -1, NULL, "Hyper-V console (use port 2179, disable negotiation)" },
	{ "authentication", COMMAND_LINE_VALUE_BOOL, NULL, BoolValueTrue, NULL, -1, NULL, "authentication (hack!)" },
	{ "encryption", COMMAND_LINE_VALUE_BOOL, NULL, BoolValueTrue, NULL, -1, NULL, "encryption (hack!)" },
	{ "grab-keyboard", COMMAND_LINE_VALUE_BOOL, NULL, BoolValueTrue, NULL, -1, NULL, "grab keyboard" },
	{ "toggle-fullscreen", COMMAND_LINE_VALUE_BOOL, NULL, BoolValueTrue, NULL, -1, NULL, "Alt+Ctrl+Enter toggles fullscreen" },
	{ "mouse-motion", COMMAND_LINE_VALUE_BOOL, NULL, BoolValueTrue, NULL, -1, NULL, "mouse-motion" },
	{ "parent-window", COMMAND_LINE_VALUE_REQUIRED, "<window id>", NULL, NULL, -1, NULL, "Parent window id" },
	{ "bitmap-cache", COMMAND_LINE_VALUE_BOOL, NULL, BoolValueTrue, NULL, -1, NULL, "Enable bitmap cache" },
	{ "offscreen-cache", COMMAND_LINE_VALUE_BOOL, NULL, BoolValueTrue, NULL, -1, NULL, "Enable offscreen bitmap cache" },
	{ "glyph-cache", COMMAND_LINE_VALUE_BOOL, NULL, BoolValueFalse, NULL, -1, NULL, "Glyph cache (EXPERIMENTAL)" },
	{ "codec-cache", COMMAND_LINE_VALUE_REQUIRED, "<rfx|nsc|jpeg>", NULL, NULL, -1, NULL, "bitmap codec cache" },
	{ "fast-path", COMMAND_LINE_VALUE_BOOL, NULL, BoolValueTrue, NULL, -1, NULL, "Enable fast-path input/output" },
	{ "max-fast-path-size", COMMAND_LINE_VALUE_OPTIONAL, "<size>", NULL, NULL, -1, NULL, "specify maximum fast-path update size" },
	{ "max-loop-time", COMMAND_LINE_VALUE_REQUIRED, "<time>", NULL, NULL, -1, NULL, "specify maximum time in milliseconds spend treating packets"},
	{ "async-input", COMMAND_LINE_VALUE_BOOL, NULL, BoolValueFalse, NULL, -1, NULL, "asynchronous input" },
	{ "async-update", COMMAND_LINE_VALUE_BOOL, NULL, BoolValueFalse, NULL, -1, NULL, "asynchronous update" },
	{ "async-transport", COMMAND_LINE_VALUE_BOOL, NULL, BoolValueFalse, NULL, -1, NULL, "asynchronous transport (unstable)" },
	{ "async-channels", COMMAND_LINE_VALUE_BOOL, NULL, BoolValueFalse, NULL, -1, NULL, "asynchronous channels (unstable)" },
	{ "wm-class", COMMAND_LINE_VALUE_REQUIRED, "<class name>", NULL, NULL, -1, NULL, "set the WM_CLASS hint for the window instance" },
	{ "version", COMMAND_LINE_VALUE_FLAG | COMMAND_LINE_PRINT_VERSION, NULL, NULL, NULL, -1, NULL, "print version" },
	{ "help", COMMAND_LINE_VALUE_FLAG | COMMAND_LINE_PRINT_HELP, NULL, NULL, NULL, -1, "?", "print help" },
	{ "play-rfx", COMMAND_LINE_VALUE_REQUIRED, "<pcap file>", NULL, NULL, -1, NULL, "Replay rfx pcap file" },
	{ "auth-only", COMMAND_LINE_VALUE_BOOL, NULL, BoolValueFalse, NULL, -1, NULL, "Authenticate only." },
	{ "auto-reconnect", COMMAND_LINE_VALUE_BOOL, NULL, BoolValueFalse, NULL, -1, NULL, "Automatic reconnection" },
	{ "reconnect-cookie", COMMAND_LINE_VALUE_REQUIRED, "<base64 cookie>", NULL, NULL, -1, NULL, "Pass base64 reconnect cookie to the connection" },
	{ "print-reconnect-cookie", COMMAND_LINE_VALUE_BOOL, NULL, BoolValueFalse, NULL, -1, NULL, "Print base64 reconnect cookie after connecting" },
	{ "heartbeat", COMMAND_LINE_VALUE_BOOL, NULL, BoolValueFalse, NULL, -1, NULL, "Support heartbeat PDUs" },
	{ "multitransport", COMMAND_LINE_VALUE_BOOL, NULL, BoolValueFalse, NULL, -1, NULL, "Support multitransport protocol" },
	{ "assistance", COMMAND_LINE_VALUE_REQUIRED, "<password>", NULL, NULL, -1, NULL, "Remote assistance password" },
	{ "encryption-methods", COMMAND_LINE_VALUE_REQUIRED, "<40,56,128,FIPS>", NULL, NULL, -1, NULL, "RDP standard security encryption methods" },
	{ "from-stdin", COMMAND_LINE_VALUE_FLAG, NULL, NULL, NULL, -1, NULL, "Read credentials from stdin, do not use defaults." },
	{ "buildconfig", COMMAND_LINE_VALUE_FLAG | COMMAND_LINE_PRINT_BUILDCONFIG, NULL, NULL, NULL, -1, NULL, "print the build configuration" },
	{ "log-level", COMMAND_LINE_VALUE_REQUIRED, "[OFF|FATAL|ERROR|WARN|INFO|DEBUG|TRACE]", NULL, NULL, -1, NULL, "Set the default log level, see wLog(1) for details" },
	{ "log-filters", COMMAND_LINE_VALUE_REQUIRED, "<logger tag>:<log level>[, <logger tag>:<log level>][, ...]]", NULL, NULL, -1, NULL, "Set logger filters, see wLog(1) for details" },
	{ "pwidth", COMMAND_LINE_VALUE_REQUIRED, "<physical width (mm)>", NULL, NULL, -1, NULL, "Physical width of display (in millimeters)" },
	{ "pheight", COMMAND_LINE_VALUE_REQUIRED, "<physical height (mm)>", NULL, NULL, -1, NULL, "Physical height of display (in millimeters)" },
	{ "orientation", COMMAND_LINE_VALUE_REQUIRED, "<orientation>", NULL, NULL, -1, NULL, "Orientation of display in degrees (0, 90, 180, 270)" },
	{ "scale", COMMAND_LINE_VALUE_REQUIRED, "<scale amount (%%)>", "100", NULL, -1, NULL, "Scaling factor of the display (value of 100, 140, or 180)" },
	{ "scale-desktop", COMMAND_LINE_VALUE_REQUIRED, "<scale amount (%%)>", "100", NULL, -1, NULL, "Scaling factor for desktop applications (value between 100 and 500)" },
	{ "scale-device", COMMAND_LINE_VALUE_REQUIRED, "<scale amount (%%)>", "100", NULL, -1, NULL, "Scaling factor for app store applications (100, 140, or 180)" },
	{ NULL, 0, NULL, NULL, NULL, -1, NULL, NULL }
};

BOOL freerdp_client_print_version()
{
	printf("This is FreeRDP version %s (git %s)\n", FREERDP_VERSION_FULL,
	       GIT_REVISION);
	return TRUE;
}

BOOL freerdp_client_print_buildconfig()
{
	printf("%s", freerdp_get_build_config());
	return TRUE;
}

BOOL freerdp_client_print_command_line_help(int argc, char** argv)
{
	char* str;
	int length;
	COMMAND_LINE_ARGUMENT_A* arg;
	printf("\n");
	printf("FreeRDP - A Free Remote Desktop Protocol Implementation\n");
	printf("See www.freerdp.com for more information\n");
	printf("\n");
	printf("Usage: %s [file] [options] [/v:<server>[:port]]\n", argv[0]);
	printf("\n");
	printf("Syntax:\n");
	printf("    /flag (enables flag)\n");
	printf("    /option:<value> (specifies option with value)\n");
	printf("    +toggle -toggle (enables or disables toggle, where '/' is a synonym of '+')\n");
	printf("\n");
	arg = args;

	do
	{
		if (arg->Flags & COMMAND_LINE_VALUE_FLAG)
		{
			printf("    %s", "/");
			printf("%-20s", arg->Name);
			printf("\t%s\n", arg->Text);
		}
		else if ((arg->Flags & COMMAND_LINE_VALUE_REQUIRED)
		         || (arg->Flags & COMMAND_LINE_VALUE_OPTIONAL))
		{
			printf("    %s", "/");

			if (arg->Format)
			{
				length = (int)(strlen(arg->Name) + strlen(arg->Format) + 2);
				str = (char*) calloc(length + 1UL, sizeof(char));

				if (!str)
					return FALSE;

				sprintf_s(str, length + 1, "%s:%s", arg->Name, arg->Format);
				printf("%-20s", str);
				free(str);
			}
			else
			{
				printf("%-20s", arg->Name);
			}

			printf("\t%s\n", arg->Text);
		}
		else if (arg->Flags & COMMAND_LINE_VALUE_BOOL)
		{
			length = (int) strlen(arg->Name) + 32;
			str = (char*) calloc(length + 1UL, sizeof(char));

			if (!str)
				return FALSE;

			sprintf_s(str, length + 1, "%s (default:%s)", arg->Name,
			          arg->Default ? "on" : "off");
			printf("    %s", arg->Default ? "-" : "+");
			printf("%-20s", str);
			free(str);
			printf("\t%s\n", arg->Text);
		}
	}
	while ((arg = CommandLineFindNextArgumentA(arg)) != NULL);

	printf("\n");
	printf("Examples:\n");
	printf("    xfreerdp connection.rdp /p:Pwd123! /f\n");
	printf("    xfreerdp /u:CONTOSO\\JohnDoe /p:Pwd123! /v:rdp.contoso.com\n");
	printf("    xfreerdp /u:JohnDoe /p:Pwd123! /w:1366 /h:768 /v:192.168.1.100:4489\n");
	printf("    xfreerdp /u:JohnDoe /p:Pwd123! /vmconnect:C824F53E-95D2-46C6-9A18-23A5BB403532 /v:192.168.1.100\n");
	printf("\n");
	printf("Clipboard Redirection: +clipboard\n");
	printf("\n");
	printf("Drive Redirection: /drive:home,/home/user\n");
	printf("Smartcard Redirection: /smartcard:<device>\n");
	printf("Serial Port Redirection: /serial:<name>,<device>,[SerCx2|SerCx|Serial],[permissive]\n");
	printf("Serial Port Redirection: /serial:COM1,/dev/ttyS0\n");
	printf("Parallel Port Redirection: /parallel:<device>\n");
	printf("Printer Redirection: /printer:<device>,<driver>\n");
	printf("\n");
	printf("Audio Output Redirection: /sound:sys:oss,dev:1,format:1\n");
	printf("Audio Output Redirection: /sound:sys:alsa\n");
	printf("Audio Input Redirection: /microphone:sys:oss,dev:1,format:1\n");
	printf("Audio Input Redirection: /microphone:sys:alsa\n");
	printf("\n");
	printf("Multimedia Redirection: /multimedia:sys:oss,dev:/dev/dsp1,decoder:ffmpeg\n");
	printf("Multimedia Redirection: /multimedia:sys:alsa\n");
	printf("USB Device Redirection: /usb:id,dev:054c:0268\n");
	printf("\n");
<<<<<<< HEAD

	printf("For Gateways, the https_proxy environment variable is respected:\n");
#ifdef _WIN32
	printf("    set HTTPS_PROXY=http://proxy.contoso.com:3128/\n");
#else
	printf("    export https_proxy=http://proxy.contoso.com:3128/\n");
#endif
	printf("    xfreerdp /g:rdp.contoso.com ...\n");
	printf("\n");

=======
>>>>>>> b6e97cba
	printf("More documentation is coming, in the meantime consult source files\n");
	printf("\n");
	return TRUE;
}

static int freerdp_client_command_line_pre_filter(void* context, int index,
        int argc, LPCSTR* argv)
{
	if (index == 1)
	{
		int length;
		rdpSettings* settings;
		length = (int) strlen(argv[index]);

		if (length > 4)
		{
			if (_stricmp(&(argv[index])[length - 4], ".rdp") == 0)
			{
				settings = (rdpSettings*) context;

				if (!(settings->ConnectionFile = _strdup(argv[index])))
					return COMMAND_LINE_ERROR_MEMORY;

				if (freerdp_client_settings_parse_connection_file(settings,
				        settings->ConnectionFile))
					return COMMAND_LINE_ERROR_UNEXPECTED_VALUE;

				return 1;
			}
		}

		if (length > 13)
		{
			if (_stricmp(&(argv[index])[length - 13], ".msrcIncident") == 0)
			{
				settings = (rdpSettings*) context;

				if (!(settings->AssistanceFile = _strdup(argv[index])))
					return COMMAND_LINE_ERROR_MEMORY;

				if (freerdp_client_settings_parse_assistance_file(settings,
				        settings->AssistanceFile) < 0)
					return COMMAND_LINE_ERROR_UNEXPECTED_VALUE;

				return 1;
			}
		}
	}

	return 0;
}

BOOL freerdp_client_add_device_channel(rdpSettings* settings, int count,
                                       char** params)
{
	if (strcmp(params[0], "drive") == 0)
	{
		RDPDR_DRIVE* drive;

		if (count < 3)
			return FALSE;

		settings->DeviceRedirection = TRUE;
		drive = (RDPDR_DRIVE*) calloc(1, sizeof(RDPDR_DRIVE));

		if (!drive)
			return FALSE;

		drive->Type = RDPDR_DTYP_FILESYSTEM;

		if (count > 1)
		{
			if (!(drive->Name = _strdup(params[1])))
			{
				free(drive);
				return FALSE;
			}
		}

		if (count > 2)
		{
			if (!(drive->Path = _strdup(params[2])))
			{
				free(drive->Name);
				free(drive);
				return FALSE;
			}
		}

		if (!freerdp_device_collection_add(settings, (RDPDR_DEVICE*) drive))
		{
			free(drive->Path);
			free(drive->Name);
			free(drive);
			return FALSE;
		}

		return TRUE;
	}
	else if (strcmp(params[0], "printer") == 0)
	{
		RDPDR_PRINTER* printer;

		if (count < 1)
			return FALSE;

		settings->RedirectPrinters = TRUE;
		settings->DeviceRedirection = TRUE;

		if (count > 1)
		{
			printer = (RDPDR_PRINTER*) calloc(1, sizeof(RDPDR_PRINTER));

			if (!printer)
				return FALSE;

			printer->Type = RDPDR_DTYP_PRINT;

			if (count > 1)
			{
				if (!(printer->Name = _strdup(params[1])))
				{
					free(printer);
					return FALSE;
				}
			}

			if (count > 2)
			{
				if (!(printer->DriverName = _strdup(params[2])))
				{
					free(printer->Name);
					free(printer);
					return FALSE;
				}
			}

			if (!freerdp_device_collection_add(settings, (RDPDR_DEVICE*) printer))
			{
				free(printer->DriverName);
				free(printer->Name);
				free(printer);
				return FALSE;
			}
		}

		return TRUE;
	}
	else if (strcmp(params[0], "smartcard") == 0)
	{
		RDPDR_SMARTCARD* smartcard;

		if (count < 1)
			return FALSE;

		settings->RedirectSmartCards = TRUE;
		settings->DeviceRedirection = TRUE;

		if (count > 1)
		{
			smartcard = (RDPDR_SMARTCARD*) calloc(1, sizeof(RDPDR_SMARTCARD));

			if (!smartcard)
				return FALSE;

			smartcard->Type = RDPDR_DTYP_SMARTCARD;

			if (count > 1)
			{
				if (!(smartcard->Name = _strdup(params[1])))
				{
					free(smartcard);
					return FALSE;
				}
			}

			if (count > 2)
			{
				if (!(smartcard->Path = _strdup(params[2])))
				{
					free(smartcard->Name);
					free(smartcard);
					return FALSE;
				}
			}

			if (!freerdp_device_collection_add(settings, (RDPDR_DEVICE*) smartcard))
			{
				free(smartcard->Path);
				free(smartcard->Name);
				free(smartcard);
				return FALSE;
			}
		}

		return TRUE;
	}
	else if (strcmp(params[0], "serial") == 0)
	{
		RDPDR_SERIAL* serial;

		if (count < 1)
			return FALSE;

		settings->RedirectSerialPorts = TRUE;
		settings->DeviceRedirection = TRUE;
		serial = (RDPDR_SERIAL*) calloc(1, sizeof(RDPDR_SERIAL));

		if (!serial)
			return FALSE;

		serial->Type = RDPDR_DTYP_SERIAL;

		if (count > 1)
		{
			if (!(serial->Name = _strdup(params[1])))
			{
				free(serial);
				return FALSE;
			}
		}

		if (count > 2)
		{
			if (!(serial->Path = _strdup(params[2])))
			{
				free(serial->Name);
				free(serial);
				return FALSE;
			}
		}

		if (count > 3)
		{
			if (!(serial->Driver = _strdup(params[3])))
			{
				free(serial->Path);
				free(serial->Name);
				free(serial);
				return FALSE;
			}
		}

		if (count > 4)
		{
			if (!(serial->Permissive = _strdup(params[4])))
			{
				free(serial->Driver);
				free(serial->Path);
				free(serial->Name);
				free(serial);
				return FALSE;
			}
		}

		if (!freerdp_device_collection_add(settings, (RDPDR_DEVICE*) serial))
		{
			free(serial->Permissive);
			free(serial->Driver);
			free(serial->Path);
			free(serial->Name);
			free(serial);
			return FALSE;
		}

		return TRUE;
	}
	else if (strcmp(params[0], "parallel") == 0)
	{
		RDPDR_PARALLEL* parallel;

		if (count < 1)
			return FALSE;

		settings->RedirectParallelPorts = TRUE;
		settings->DeviceRedirection = TRUE;
		parallel = (RDPDR_PARALLEL*) calloc(1, sizeof(RDPDR_PARALLEL));

		if (!parallel)
			return FALSE;

		parallel->Type = RDPDR_DTYP_PARALLEL;

		if (count > 1)
		{
			if (!(parallel->Name = _strdup(params[1])))
			{
				free(parallel);
				return FALSE;
			}
		}

		if (count > 2)
		{
			if (!(parallel->Path = _strdup(params[2])))
			{
				free(parallel->Name);
				free(parallel);
				return FALSE;
			}
		}

		if (!freerdp_device_collection_add(settings, (RDPDR_DEVICE*) parallel))
		{
			free(parallel->Path);
			free(parallel->Name);
			free(parallel);
			return FALSE;
		}

		return TRUE;
	}

	return FALSE;
}

BOOL freerdp_client_add_static_channel(rdpSettings* settings, int count,
                                       char** params)
{
	int index;
	ADDIN_ARGV* args;
	args = (ADDIN_ARGV*) calloc(1, sizeof(ADDIN_ARGV));

	if (!args)
		return FALSE;

	args->argc = count;
	args->argv = (char**) calloc(args->argc, sizeof(char*));

	if (!args->argv)
		goto error_argv;

	for (index = 0; index < args->argc; index++)
	{
		args->argv[index] = _strdup(params[index]);

		if (!args->argv[index])
		{
			for (--index; index >= 0; --index)
				free(args->argv[index]);

			goto error_argv_strdup;
		}
	}

	if (!freerdp_static_channel_collection_add(settings, args))
		goto error_argv_index;

	return TRUE;
error_argv_index:

	for (index = 0; index < args->argc; index++)
		free(args->argv[index]);

error_argv_strdup:
	free(args->argv);
error_argv:
	free(args);
	return FALSE;
}

BOOL freerdp_client_add_dynamic_channel(rdpSettings* settings, int count,
                                        char** params)
{
	int index;
	ADDIN_ARGV* args;
	args = (ADDIN_ARGV*) malloc(sizeof(ADDIN_ARGV));

	if (!args)
		return FALSE;

	args->argc = count;
	args->argv = (char**) calloc(args->argc, sizeof(char*));

	if (!args->argv)
		goto error_argv;

	for (index = 0; index < args->argc; index++)
	{
		args->argv[index] = _strdup(params[index]);

		if (!args->argv[index])
		{
			for (--index; index >= 0; --index)
				free(args->argv[index]);

			goto error_argv_strdup;
		}
	}

	if (!freerdp_dynamic_channel_collection_add(settings, args))
		goto error_argv_index;

	return TRUE;
error_argv_index:

	for (index = 0; index < args->argc; index++)
		free(args->argv[index]);

error_argv_strdup:
	free(args->argv);
error_argv:
	free(args);
	return FALSE;
}

static char** freerdp_command_line_parse_comma_separated_values(char* list,
        int* count)
{
	char** p;
	char* str;
	int nArgs;
	int index;
	int nCommas;
	nCommas = 0;
	assert(NULL != count);
	*count = 0;

	if (!list)
		return NULL;

	for (index = 0; list[index]; index++)
		nCommas += (list[index] == ',') ? 1 : 0;

	nArgs = nCommas + 1;
	p = (char**) calloc((nArgs + 1UL), sizeof(char*));

	if (!p)
		return NULL;

	str = (char*) list;
	p[0] = str;

	for (index = 1; index < nArgs; index++)
	{
		p[index] = strchr(p[index - 1], ',');
		*p[index] = '\0';
		p[index]++;
	}

	p[index] = str + strlen(str);
	*count = nArgs;
	return p;
}

static char** freerdp_command_line_parse_comma_separated_values_offset(
    char* list, int* count)
{
	char** p;
	char** t;
	p = freerdp_command_line_parse_comma_separated_values(list, count);
	t = (char**) realloc(p, sizeof(char*) * (*count + 1));

	if (!t)
		return NULL;

	p = t;

	if (count)
		MoveMemory(&p[1], p, sizeof(char*)** count);

	(*count)++;
	return p;
}

static int freerdp_client_command_line_post_filter(void* context,
        COMMAND_LINE_ARGUMENT_A* arg)
{
	rdpSettings* settings = (rdpSettings*) context;
	BOOL status = FALSE;
	CommandLineSwitchStart(arg)
	CommandLineSwitchCase(arg, "a")
	{
		char** p;
		int count;
		p = freerdp_command_line_parse_comma_separated_values(arg->Value, &count);

		if ((status = freerdp_client_add_device_channel(settings, count, p)))
		{
			settings->DeviceRedirection = TRUE;
		}

		free(p);
	}
	CommandLineSwitchCase(arg, "vc")
	{
		char** p;
		int count;
		p = freerdp_command_line_parse_comma_separated_values(arg->Value, &count);
		status = freerdp_client_add_static_channel(settings, count, p);
		free(p);
	}
	CommandLineSwitchCase(arg, "dvc")
	{
		char** p;
		int count;
		p = freerdp_command_line_parse_comma_separated_values(arg->Value, &count);
		status = freerdp_client_add_dynamic_channel(settings, count, p);
		free(p);
	}
	CommandLineSwitchCase(arg, "drive")
	{
		char** p;
		int count;
		p = freerdp_command_line_parse_comma_separated_values_offset(arg->Value,
		        &count);
		p[0] = "drive";
		status = freerdp_client_add_device_channel(settings, count, p);
		free(p);
	}
	CommandLineSwitchCase(arg, "serial")
	{
		char** p;
		int count;
		p = freerdp_command_line_parse_comma_separated_values_offset(arg->Value,
		        &count);
		p[0] = "serial";
		status = freerdp_client_add_device_channel(settings, count, p);
		free(p);
	}
	CommandLineSwitchCase(arg, "parallel")
	{
		char** p;
		int count;
		p = freerdp_command_line_parse_comma_separated_values_offset(arg->Value,
		        &count);
		p[0] = "parallel";
		status = freerdp_client_add_device_channel(settings, count, p);
		free(p);
	}
	CommandLineSwitchCase(arg, "smartcard")
	{
		char** p;
		int count;
		p = freerdp_command_line_parse_comma_separated_values_offset(arg->Value,
		        &count);
		p[0] = "smartcard";
		status = freerdp_client_add_device_channel(settings, count, p);
		free(p);
	}
	CommandLineSwitchCase(arg, "printer")
	{
		if (arg->Flags & COMMAND_LINE_VALUE_PRESENT)
		{
			char** p;
			int count;
			p = freerdp_command_line_parse_comma_separated_values_offset(arg->Value,
			        &count);
			p[0] = "printer";
			status = freerdp_client_add_device_channel(settings, count, p);
			free(p);
		}
		else
		{
			char* p[1];
			int count;
			count = 1;
			p[0] = "printer";
			status = freerdp_client_add_device_channel(settings, count, p);
		}
	}
	CommandLineSwitchCase(arg, "usb")
	{
		char** p;
		int count;
		p = freerdp_command_line_parse_comma_separated_values_offset(arg->Value,
		        &count);
		p[0] = "urbdrc";
		status = freerdp_client_add_dynamic_channel(settings, count, p);
		free(p);
	}
	CommandLineSwitchCase(arg, "multitouch")
	{
		settings->MultiTouchInput = TRUE;
	}
	CommandLineSwitchCase(arg, "gestures")
	{
		settings->MultiTouchGestures = TRUE;
	}
	CommandLineSwitchCase(arg, "echo")
	{
		settings->SupportEchoChannel = TRUE;
	}
	CommandLineSwitchCase(arg, "disp")
	{
		settings->SupportDisplayControl = TRUE;
	}
	CommandLineSwitchCase(arg, "sound")
	{
		if (arg->Flags & COMMAND_LINE_VALUE_PRESENT)
		{
			char** p;
			int count;
			p = freerdp_command_line_parse_comma_separated_values_offset(arg->Value,
			        &count);
			p[0] = "rdpsnd";
			status = freerdp_client_add_static_channel(settings, count, p);
			free(p);
		}
		else
		{
			char* p[1];
			int count;
			count = 1;
			p[0] = "rdpsnd";
			status = freerdp_client_add_static_channel(settings, count, p);
		}
	}
	CommandLineSwitchCase(arg, "microphone")
	{
		if (arg->Flags & COMMAND_LINE_VALUE_PRESENT)
		{
			char** p;
			int count;
			p = freerdp_command_line_parse_comma_separated_values_offset(arg->Value,
			        &count);
			p[0] = "audin";
			status = freerdp_client_add_dynamic_channel(settings, count, p);
			free(p);
		}
		else
		{
			char* p[1];
			int count;
			count = 1;
			p[0] = "audin";
			status = freerdp_client_add_dynamic_channel(settings, count, p);
		}
	}
	CommandLineSwitchCase(arg, "multimedia")
	{
		if (arg->Flags & COMMAND_LINE_VALUE_PRESENT)
		{
			char** p;
			int count;
			p = freerdp_command_line_parse_comma_separated_values_offset(arg->Value,
			        &count);
			p[0] = "tsmf";
			status = freerdp_client_add_dynamic_channel(settings, count, p);
			free(p);
		}
		else
		{
			char* p[1];
			int count;
			count = 1;
			p[0] = "tsmf";
			status = freerdp_client_add_dynamic_channel(settings, count, p);
		}
	}
	CommandLineSwitchCase(arg, "heartbeat")
	{
		settings->SupportHeartbeatPdu = TRUE;
	}
	CommandLineSwitchCase(arg, "multitransport")
	{
		settings->SupportMultitransport = TRUE;
		settings->MultitransportFlags = (TRANSPORT_TYPE_UDP_FECR |
		                                 TRANSPORT_TYPE_UDP_FECL | TRANSPORT_TYPE_UDP_PREFERRED);
	}
	CommandLineSwitchEnd(arg)
	return status ? 1 : 0;
}

BOOL freerdp_parse_username(char* username, char** user, char** domain)
{
	char* p;
	int length = 0;
	p = strchr(username, '\\');
	*user = NULL;
	*domain = NULL;

	if (p)
	{
		length = (int)(p - username);
		*user = _strdup(&p[1]);

		if (!*user)
			return FALSE;

		*domain = (char*) calloc(length + 1UL, sizeof(char));

		if (!*domain)
		{
			free(*user);
			*user = NULL;
			return FALSE;
		}

		strncpy(*domain, username, length);
		(*domain)[length] = '\0';
	}
	else if (username)
	{
		/* Do not break up the name for '@'; both credSSP and the
		 * ClientInfo PDU expect 'user@corp.net' to be transmitted
		 * as username 'user@corp.net', domain empty (not NULL!).
		 */
		*user = _strdup(username);

		if (!*user)
			return FALSE;

		*domain = _strdup("\0");

		if (!*domain)
		{
			free(*user);
			*user = NULL;
			return FALSE;
		}
	}
	else
		return FALSE;

	return TRUE;
}

BOOL freerdp_parse_hostname(char* hostname, char** host, int* port)
{
	char* p;
	int length;
	p = strrchr(hostname, ':');

	if (p)
	{
		length = (p - hostname);
		*host = (char*) calloc(length + 1UL, sizeof(char));

		if (!(*host))
			return FALSE;

		CopyMemory(*host, hostname, length);
		(*host)[length] = '\0';
		*port = atoi(p + 1);
	}
	else
	{
		*host = _strdup(hostname);

		if (!(*host))
			return FALSE;

		*port = -1;
	}

	return TRUE;
}

BOOL freerdp_set_connection_type(rdpSettings* settings, int type)
{
	settings->ConnectionType = type;

	if (type == CONNECTION_TYPE_MODEM)
	{
		settings->DisableWallpaper = TRUE;
		settings->AllowFontSmoothing = FALSE;
		settings->AllowDesktopComposition = FALSE;
		settings->DisableFullWindowDrag = TRUE;
		settings->DisableMenuAnims = TRUE;
		settings->DisableThemes = TRUE;
	}
	else if (type == CONNECTION_TYPE_BROADBAND_LOW)
	{
		settings->DisableWallpaper = TRUE;
		settings->AllowFontSmoothing = FALSE;
		settings->AllowDesktopComposition = FALSE;
		settings->DisableFullWindowDrag = TRUE;
		settings->DisableMenuAnims = TRUE;
		settings->DisableThemes = FALSE;
	}
	else if (type == CONNECTION_TYPE_SATELLITE)
	{
		settings->DisableWallpaper = TRUE;
		settings->AllowFontSmoothing = FALSE;
		settings->AllowDesktopComposition = TRUE;
		settings->DisableFullWindowDrag = TRUE;
		settings->DisableMenuAnims = TRUE;
		settings->DisableThemes = FALSE;
	}
	else if (type == CONNECTION_TYPE_BROADBAND_HIGH)
	{
		settings->DisableWallpaper = TRUE;
		settings->AllowFontSmoothing = FALSE;
		settings->AllowDesktopComposition = TRUE;
		settings->DisableFullWindowDrag = TRUE;
		settings->DisableMenuAnims = TRUE;
		settings->DisableThemes = FALSE;
	}
	else if (type == CONNECTION_TYPE_WAN)
	{
		settings->DisableWallpaper = FALSE;
		settings->AllowFontSmoothing = TRUE;
		settings->AllowDesktopComposition = TRUE;
		settings->DisableFullWindowDrag = FALSE;
		settings->DisableMenuAnims = FALSE;
		settings->DisableThemes = FALSE;
	}
	else if (type == CONNECTION_TYPE_LAN)
	{
		settings->DisableWallpaper = FALSE;
		settings->AllowFontSmoothing = TRUE;
		settings->AllowDesktopComposition = TRUE;
		settings->DisableFullWindowDrag = FALSE;
		settings->DisableMenuAnims = FALSE;
		settings->DisableThemes = FALSE;
	}
	else if (type == CONNECTION_TYPE_AUTODETECT)
	{
		settings->DisableWallpaper = FALSE;
		settings->AllowFontSmoothing = TRUE;
		settings->AllowDesktopComposition = TRUE;
		settings->DisableFullWindowDrag = FALSE;
		settings->DisableMenuAnims = FALSE;
		settings->DisableThemes = FALSE;
		settings->NetworkAutoDetect = TRUE;
	}

	return TRUE;
}

int freerdp_map_keyboard_layout_name_to_id(char* name)
{
	int i;
	int id = 0;
	RDP_KEYBOARD_LAYOUT* layouts;
	layouts = freerdp_keyboard_get_layouts(RDP_KEYBOARD_LAYOUT_TYPE_STANDARD);

	if (!layouts)
		return -1;

	for (i = 0; layouts[i].code; i++)
	{
		if (_stricmp(layouts[i].name, name) == 0)
			id = layouts[i].code;
	}

	free(layouts);

	if (id)
		return id;

	layouts = freerdp_keyboard_get_layouts(RDP_KEYBOARD_LAYOUT_TYPE_VARIANT);

	if (!layouts)
		return -1;

	for (i = 0; layouts[i].code; i++)
	{
		if (_stricmp(layouts[i].name, name) == 0)
			id = layouts[i].code;
	}

	free(layouts);

	if (id)
		return id;

	layouts = freerdp_keyboard_get_layouts(RDP_KEYBOARD_LAYOUT_TYPE_IME);

	if (!layouts)
		return -1;

	for (i = 0; layouts[i].code; i++)
	{
		if (_stricmp(layouts[i].name, name) == 0)
			id = layouts[i].code;
	}

	free(layouts);

	if (id)
		return id;

	return 0;
}

static int freerdp_detect_command_line_pre_filter(void* context, int index,
        int argc, LPCSTR* argv)
{
	int length;

	if (index == 1)
	{
		length = (int) strlen(argv[index]);

		if (length > 4)
		{
			if (_stricmp(&(argv[index])[length - 4], ".rdp") == 0)
			{
				return 1;
			}
		}

		if (length > 13)
		{
			if (_stricmp(&(argv[index])[length - 13], ".msrcIncident") == 0)
			{
				return 1;
			}
		}
	}

	return 0;
}

int freerdp_detect_windows_style_command_line_syntax(int argc, char** argv,
        int* count, BOOL ignoreUnknown)
{
	int status;
	DWORD flags;
	int detect_status;
	COMMAND_LINE_ARGUMENT_A* arg;
	flags = COMMAND_LINE_SEPARATOR_COLON;
	flags |= COMMAND_LINE_SIGIL_SLASH | COMMAND_LINE_SIGIL_PLUS_MINUS;

	if (ignoreUnknown)
	{
		flags |= COMMAND_LINE_IGN_UNKNOWN_KEYWORD;
	}

	*count = 0;
	detect_status = 0;
	CommandLineClearArgumentsA(args);
	status = CommandLineParseArgumentsA(argc, (const char**) argv, args, flags,
	                                    NULL, freerdp_detect_command_line_pre_filter, NULL);

	if (status < 0)
		return status;

	arg = args;

	do
	{
		if (!(arg->Flags & COMMAND_LINE_ARGUMENT_PRESENT))
			continue;

		(*count)++;
	}
	while ((arg = CommandLineFindNextArgumentA(arg)) != NULL);

	if ((status <= COMMAND_LINE_ERROR) && (status >= COMMAND_LINE_ERROR_LAST))
		detect_status = -1;

	return detect_status;
}

int freerdp_detect_posix_style_command_line_syntax(int argc, char** argv,
        int* count, BOOL ignoreUnknown)
{
	int status;
	DWORD flags;
	int detect_status;
	COMMAND_LINE_ARGUMENT_A* arg;
	flags = COMMAND_LINE_SEPARATOR_SPACE;
	flags |= COMMAND_LINE_SIGIL_DASH | COMMAND_LINE_SIGIL_DOUBLE_DASH;
	flags |= COMMAND_LINE_SIGIL_ENABLE_DISABLE;

	if (ignoreUnknown)
	{
		flags |= COMMAND_LINE_IGN_UNKNOWN_KEYWORD;
	}

	*count = 0;
	detect_status = 0;
	CommandLineClearArgumentsA(args);
	status = CommandLineParseArgumentsA(argc, (const char**) argv, args, flags,
	                                    NULL, freerdp_detect_command_line_pre_filter, NULL);

	if (status < 0)
		return status;

	arg = args;

	do
	{
		if (!(arg->Flags & COMMAND_LINE_ARGUMENT_PRESENT))
			continue;

		(*count)++;
	}
	while ((arg = CommandLineFindNextArgumentA(arg)) != NULL);

	if ((status <= COMMAND_LINE_ERROR) && (status >= COMMAND_LINE_ERROR_LAST))
		detect_status = -1;

	return detect_status;
}

static BOOL freerdp_client_detect_command_line(int argc, char** argv,
        DWORD* flags, BOOL ignoreUnknown)
{
	int old_cli_status;
	int old_cli_count;
	int posix_cli_status;
	int posix_cli_count;
	int windows_cli_status;
	int windows_cli_count;
	BOOL compatibility = FALSE;
	windows_cli_status = freerdp_detect_windows_style_command_line_syntax(argc,
	                     argv, &windows_cli_count, ignoreUnknown);
	posix_cli_status = freerdp_detect_posix_style_command_line_syntax(argc, argv,
	                   &posix_cli_count, ignoreUnknown);
	old_cli_status = freerdp_detect_old_command_line_syntax(argc, argv,
	                 &old_cli_count);
	/* Default is POSIX syntax */
	*flags = COMMAND_LINE_SEPARATOR_SPACE;
	*flags |= COMMAND_LINE_SIGIL_DASH | COMMAND_LINE_SIGIL_DOUBLE_DASH;
	*flags |= COMMAND_LINE_SIGIL_ENABLE_DISABLE;

	if (posix_cli_status <= COMMAND_LINE_STATUS_PRINT)
		return compatibility;

	/* Check, if this may be windows style syntax... */
	if ((windows_cli_count && (windows_cli_count >= posix_cli_count))
	    || (windows_cli_status <= COMMAND_LINE_STATUS_PRINT))
	{
		windows_cli_count = 1;
		*flags = COMMAND_LINE_SEPARATOR_COLON;
		*flags |= COMMAND_LINE_SIGIL_SLASH | COMMAND_LINE_SIGIL_PLUS_MINUS;
	}
	else if (old_cli_status >= 0)
	{
		/* Ignore legacy parsing in case there is an error in the command line. */
		if ((old_cli_status == 1) || ((old_cli_count > posix_cli_count)
		                              && (old_cli_status != -1)))
		{
			*flags = COMMAND_LINE_SEPARATOR_SPACE;
			*flags |= COMMAND_LINE_SIGIL_DASH | COMMAND_LINE_SIGIL_DOUBLE_DASH;
			compatibility = TRUE;
		}
	}

	WLog_DBG(TAG, "windows: %d/%d posix: %d/%d compat: %d/%d", windows_cli_status,
	         windows_cli_count,
	         posix_cli_status, posix_cli_count, old_cli_status, old_cli_count);
	return compatibility;
}

int freerdp_client_settings_command_line_status_print(rdpSettings* settings,
        int status, int argc, char** argv)
{
	COMMAND_LINE_ARGUMENT_A* arg;

	if (status == COMMAND_LINE_STATUS_PRINT_VERSION)
	{
		freerdp_client_print_version();
		return COMMAND_LINE_STATUS_PRINT_VERSION;
	}

	if (status == COMMAND_LINE_STATUS_PRINT_BUILDCONFIG)
	{
		freerdp_client_print_version();
		freerdp_client_print_buildconfig();
		return COMMAND_LINE_STATUS_PRINT_BUILDCONFIG;
	}
	else if (status == COMMAND_LINE_STATUS_PRINT)
	{
		arg = CommandLineFindArgumentA(args, "kbd-list");

		if (arg->Flags & COMMAND_LINE_VALUE_PRESENT)
		{
			int i;
			RDP_KEYBOARD_LAYOUT* layouts;
			layouts = freerdp_keyboard_get_layouts(RDP_KEYBOARD_LAYOUT_TYPE_STANDARD);
			//if (!layouts) /* FIXME*/
			printf("\nKeyboard Layouts\n");

			for (i = 0; layouts[i].code; i++)
				printf("0x%08X\t%s\n", (int) layouts[i].code, layouts[i].name);

			free(layouts);
			layouts = freerdp_keyboard_get_layouts(RDP_KEYBOARD_LAYOUT_TYPE_VARIANT);
			//if (!layouts) /* FIXME*/
			printf("\nKeyboard Layout Variants\n");

			for (i = 0; layouts[i].code; i++)
				printf("0x%08X\t%s\n", (int) layouts[i].code, layouts[i].name);

			free(layouts);
			layouts = freerdp_keyboard_get_layouts(RDP_KEYBOARD_LAYOUT_TYPE_IME);
			//if (!layouts) /* FIXME*/
			printf("\nKeyboard Input Method Editors (IMEs)\n");

			for (i = 0; layouts[i].code; i++)
				printf("0x%08X\t%s\n", (int) layouts[i].code, layouts[i].name);

			free(layouts);
			printf("\n");
		}

		arg = CommandLineFindArgumentA(args, "monitor-list");

		if (arg->Flags & COMMAND_LINE_VALUE_PRESENT)
		{
			settings->ListMonitors = TRUE;
		}

		return COMMAND_LINE_STATUS_PRINT;
	}
	else if (status < 0)
	{
		freerdp_client_print_command_line_help(argc, argv);
		return COMMAND_LINE_STATUS_PRINT_HELP;
	}

	return 0;
}

int freerdp_client_settings_parse_command_line_arguments(rdpSettings* settings,
        int argc, char** argv, BOOL allowUnknown)
{
	char* p;
	char* user = NULL;
	char* gwUser = NULL;
	char* str;
	int length;
	int status;
	DWORD flags;
	BOOL compatibility;
	COMMAND_LINE_ARGUMENT_A* arg;
	compatibility = freerdp_client_detect_command_line(argc, argv, &flags,
	                allowUnknown);

	if (compatibility)
	{
		WLog_WARN(TAG, "Using deprecated command-line interface!");
		return freerdp_client_parse_old_command_line_arguments(argc, argv, settings);
	}
	else
	{
		CommandLineClearArgumentsA(args);

		if (allowUnknown)
		{
			flags |= COMMAND_LINE_IGN_UNKNOWN_KEYWORD;
		}

		status = CommandLineParseArgumentsA(argc, (const char**) argv, args, flags,
		                                    settings,
		                                    freerdp_client_command_line_pre_filter,
		                                    freerdp_client_command_line_post_filter);

		if (status < 0)
			return status;
	}

	CommandLineFindArgumentA(args, "v");
	arg = args;

	do
	{
		if (!(arg->Flags & COMMAND_LINE_ARGUMENT_PRESENT))
			continue;

		CommandLineSwitchStart(arg)
		CommandLineSwitchCase(arg, "v")
		{
			free(settings->ServerHostname);
			settings->ServerHostname = NULL;
			p = strchr(arg->Value, '[');

			/* ipv4 */
			if (!p)
			{
				p = strchr(arg->Value, ':');

				if (p)
				{
					length = (int)(p - arg->Value);
					settings->ServerPort = atoi(&p[1]);

					if (!(settings->ServerHostname = (char*) calloc(length + 1UL, sizeof(char))))
						return COMMAND_LINE_ERROR_MEMORY;

					strncpy(settings->ServerHostname, arg->Value, length);
					settings->ServerHostname[length] = '\0';
				}
				else
				{
					if (!(settings->ServerHostname = _strdup(arg->Value)))
						return COMMAND_LINE_ERROR_MEMORY;
				}
			}
			else /* ipv6 */
			{
				char* p2 = strchr(arg->Value, ']');

				/* not a valid [] ipv6 addr found */
				if (!p2)
					continue;

				length = p2 - p;

				if (!(settings->ServerHostname = (char*) calloc(length, sizeof(char))))
					return COMMAND_LINE_ERROR_MEMORY;

				strncpy(settings->ServerHostname, p + 1, length - 1);

				if (*(p2 + 1) == ':')
				{
					settings->ServerPort = atoi(&p2[2]);
				}

				printf("hostname %s port %d\n", settings->ServerHostname, settings->ServerPort);
			}
		}
		CommandLineSwitchCase(arg, "spn-class")
		{
			free(settings->AuthenticationServiceClass);

			if (!(settings->AuthenticationServiceClass = _strdup(arg->Value)))
				return COMMAND_LINE_ERROR_MEMORY;
		}
		CommandLineSwitchCase(arg, "credentials-delegation")
		{
			settings->DisableCredentialsDelegation = arg->Value ? FALSE : TRUE;
		}
		CommandLineSwitchCase(arg, "vmconnect")
		{
			settings->VmConnectMode = TRUE;
			settings->ServerPort = 2179;
			settings->NegotiateSecurityLayer = FALSE;

			if (arg->Flags & COMMAND_LINE_VALUE_PRESENT)
			{
				settings->SendPreconnectionPdu = TRUE;
				free(settings->PreconnectionBlob);

				if (!(settings->PreconnectionBlob = _strdup(arg->Value)))
					return COMMAND_LINE_ERROR_MEMORY;
			}
		}
		CommandLineSwitchCase(arg, "w")
		{
			settings->DesktopWidth = atoi(arg->Value);
		}
		CommandLineSwitchCase(arg, "h")
		{
			settings->DesktopHeight = atoi(arg->Value);
		}
		CommandLineSwitchCase(arg, "size")
		{
			if (!(str = _strdup(arg->Value)))
				return COMMAND_LINE_ERROR_MEMORY;

			p = strchr(str, 'x');

			if (p)
			{
				*p = '\0';
				settings->DesktopWidth = atoi(str);
				settings->DesktopHeight = atoi(&p[1]);
			}
			else
			{
				p = strchr(str, '%');

				if (p)
				{
					settings->PercentScreen = atoi(str);
				}
			}

			free(str);
		}
		CommandLineSwitchCase(arg, "f")
		{
			settings->Fullscreen = TRUE;
		}
		CommandLineSwitchCase(arg, "multimon")
		{
			settings->UseMultimon = TRUE;

			if (arg->Flags & COMMAND_LINE_VALUE_PRESENT)
			{
				if (_stricmp(arg->Value, "force") == 0)
				{
					settings->ForceMultimon = TRUE;
				}
			}
		}
		CommandLineSwitchCase(arg, "span")
		{
			settings->SpanMonitors = TRUE;
		}
		CommandLineSwitchCase(arg, "workarea")
		{
			settings->Workarea = TRUE;
		}
		CommandLineSwitchCase(arg, "monitors")
		{
			if (arg->Flags & COMMAND_LINE_VALUE_PRESENT)
			{
				UINT32 i;
				char** p;
				int count = 0;
				p = freerdp_command_line_parse_comma_separated_values(arg->Value, &count);

				if (!p)
					return COMMAND_LINE_ERROR_MEMORY;

				if (count > 16)
					count = 16;

				settings->NumMonitorIds = (UINT32) count;

				for (i = 0; i < settings->NumMonitorIds; i++)
				{
					settings->MonitorIds[i] = atoi(p[i]);
				}

				free(p);
			}
		}
		CommandLineSwitchCase(arg, "monitor-list")
		{
			settings->ListMonitors = TRUE;
		}
		CommandLineSwitchCase(arg, "t")
		{
			free(settings->WindowTitle);

			if (!(settings->WindowTitle = _strdup(arg->Value)))
				return COMMAND_LINE_ERROR_MEMORY;
		}
		CommandLineSwitchCase(arg, "decorations")
		{
			settings->Decorations = arg->Value ? TRUE : FALSE;
		}
		CommandLineSwitchCase(arg, "smart-sizing")
		{
			settings->SmartSizing = TRUE;

			if (arg->Value)
			{
				if (!(str = _strdup(arg->Value)))
					return COMMAND_LINE_ERROR_MEMORY;

				if ((p = strchr(str, 'x')))
				{
					*p = '\0';
					settings->SmartSizingWidth = atoi(str);
					settings->SmartSizingHeight = atoi(&p[1]);
				}

				free(str);
			}
		}
		CommandLineSwitchCase(arg, "bpp")
		{
			settings->ColorDepth = atoi(arg->Value);

			switch (settings->ColorDepth)
			{
				case 32:
				case 24:
				case 16:
				case 15:
				case 8:
					break;

				default:
					return COMMAND_LINE_ERROR_UNEXPECTED_VALUE;
			}
		}
		CommandLineSwitchCase(arg, "admin")
		{
			settings->ConsoleSession = TRUE;
		}
		CommandLineSwitchCase(arg, "restricted-admin")
		{
			settings->ConsoleSession = TRUE;
			settings->RestrictedAdminModeRequired = TRUE;
		}
		CommandLineSwitchCase(arg, "pth")
		{
			settings->ConsoleSession = TRUE;
			settings->RestrictedAdminModeRequired = TRUE;
			free(settings->PasswordHash);

			if (!(settings->PasswordHash = _strdup(arg->Value)))
				return COMMAND_LINE_ERROR_MEMORY;
		}
		CommandLineSwitchCase(arg, "client-hostname")
		{
			free(settings->ClientHostname);

			if (!(settings->ClientHostname = _strdup(arg->Value)))
				return COMMAND_LINE_ERROR_MEMORY;
		}
		CommandLineSwitchCase(arg, "kbd")
		{
			unsigned long int id;
			char* pEnd;
			id = strtoul(arg->Value, &pEnd, 16);

			if (pEnd != (arg->Value + strlen(arg->Value)))
				id = 0;

			if (id == 0)
			{
				id = (unsigned long int) freerdp_map_keyboard_layout_name_to_id(arg->Value);

				if (id == -1)
					WLog_ERR(TAG, "A problem occurred while mapping the layout name to id");
				else if (id == 0)
				{
					WLog_ERR(TAG, "Could not identify keyboard layout: %s", arg->Value);
					WLog_ERR(TAG, "Use /kbd-list to list available layouts");
				}

				if (id <= 0)
					return COMMAND_LINE_STATUS_PRINT;
			}

			settings->KeyboardLayout = (UINT32) id;
		}
		CommandLineSwitchCase(arg, "kbd-type")
		{
			settings->KeyboardType = atoi(arg->Value);
		}
		CommandLineSwitchCase(arg, "kbd-subtype")
		{
			settings->KeyboardSubType = atoi(arg->Value);
		}
		CommandLineSwitchCase(arg, "kbd-fn-key")
		{
			settings->KeyboardFunctionKey = atoi(arg->Value);
		}
		CommandLineSwitchCase(arg, "u")
		{
			user = _strdup(arg->Value);
		}
		CommandLineSwitchCase(arg, "d")
		{
			free(settings->Domain);

			if (!(settings->Domain = _strdup(arg->Value)))
				return COMMAND_LINE_ERROR_MEMORY;
		}
		CommandLineSwitchCase(arg, "p")
		{
			free(settings->Password);

			if (!(settings->Password = _strdup(arg->Value)))
				return COMMAND_LINE_ERROR_MEMORY;
		}
		CommandLineSwitchCase(arg, "g")
		{
			free(settings->GatewayHostname);

			if (arg->Flags & COMMAND_LINE_VALUE_PRESENT)
			{
				p = strchr(arg->Value, ':');

				if (p)
				{
					length = (int)(p - arg->Value);
					settings->GatewayPort = atoi(&p[1]);

					if (!(settings->GatewayHostname = (char*) calloc(length + 1UL, sizeof(char))))
						return COMMAND_LINE_ERROR_MEMORY;

					strncpy(settings->GatewayHostname, arg->Value, length);
					settings->GatewayHostname[length] = '\0';
				}
				else
				{
					if (!(settings->GatewayHostname = _strdup(arg->Value)))
						return COMMAND_LINE_ERROR_MEMORY;
				}
			}
			else
			{
				if (!(settings->GatewayHostname = _strdup(settings->ServerHostname)))
					return COMMAND_LINE_ERROR_MEMORY;
			}

			settings->GatewayEnabled = TRUE;
			settings->GatewayUseSameCredentials = TRUE;
			freerdp_set_gateway_usage_method(settings, TSC_PROXY_MODE_DIRECT);
		}
		CommandLineSwitchCase(arg, "http-proxy")
		{
			if (arg->Flags & COMMAND_LINE_VALUE_PRESENT)
			{
				p = strchr(arg->Value, ':');

				if (p)
				{
					length = (int) (p - arg->Value);
					settings->HTTPProxyPort = atoi(&p[1]);
					settings->HTTPProxyHostname = (char*) malloc(length + 1);
					strncpy(settings->HTTPProxyHostname, arg->Value, length);
					settings->HTTPProxyHostname[length] = '\0';

					settings->HTTPProxyEnabled = TRUE;
				}
				else
				{
					/* TODO parse encironment variable here? */
					fprintf(stderr, "Option http-proxy needs argument. Ignored.\n");
				}
			}
		}
		CommandLineSwitchCase(arg, "gu")
		{
			if (!(gwUser = _strdup(arg->Value)))
				return COMMAND_LINE_ERROR_MEMORY;

			settings->GatewayUseSameCredentials = FALSE;
		}
		CommandLineSwitchCase(arg, "gd")
		{
			free(settings->GatewayDomain);

			if (!(settings->GatewayDomain = _strdup(arg->Value)))
				return COMMAND_LINE_ERROR_MEMORY;

			settings->GatewayUseSameCredentials = FALSE;
		}
		CommandLineSwitchCase(arg, "gp")
		{
			free(settings->GatewayPassword);

			if (!(settings->GatewayPassword = _strdup(arg->Value)))
				return COMMAND_LINE_ERROR_MEMORY;

			settings->GatewayUseSameCredentials = FALSE;
		}
		CommandLineSwitchCase(arg, "gt")
		{
			if (_stricmp(arg->Value, "rpc") == 0)
			{
				settings->GatewayRpcTransport = TRUE;
				settings->GatewayHttpTransport = FALSE;
			}
			else if (_stricmp(arg->Value, "http") == 0)
			{
				settings->GatewayRpcTransport = FALSE;
				settings->GatewayHttpTransport = TRUE;
			}
			else if (_stricmp(arg->Value, "auto") == 0)
			{
				settings->GatewayRpcTransport = TRUE;
				settings->GatewayHttpTransport = TRUE;
			}
		}
		CommandLineSwitchCase(arg, "gateway-usage-method")
		{
			int type;
			char* pEnd;
			type = strtol(arg->Value, &pEnd, 10);

			if (type == 0)
			{
				if (_stricmp(arg->Value, "none") == 0)
					type = TSC_PROXY_MODE_NONE_DIRECT;
				else if (_stricmp(arg->Value, "direct") == 0)
					type = TSC_PROXY_MODE_DIRECT;
				else if (_stricmp(arg->Value, "detect") == 0)
					type = TSC_PROXY_MODE_DETECT;
				else if (_stricmp(arg->Value, "default") == 0)
					type = TSC_PROXY_MODE_DEFAULT;
			}

			freerdp_set_gateway_usage_method(settings, (UINT32) type);
		}
		CommandLineSwitchCase(arg, "app")
		{
			free(settings->RemoteApplicationProgram);

			if (!(settings->RemoteApplicationProgram = _strdup(arg->Value)))
				return COMMAND_LINE_ERROR_MEMORY;

			settings->RemoteApplicationMode = TRUE;
			settings->RemoteAppLanguageBarSupported = TRUE;
			settings->Workarea = TRUE;
			settings->DisableWallpaper = TRUE;
			settings->DisableFullWindowDrag = TRUE;
		}
		CommandLineSwitchCase(arg, "load-balance-info")
		{
			free(settings->LoadBalanceInfo);

			if (!(settings->LoadBalanceInfo = (BYTE*) _strdup(arg->Value)))
				return COMMAND_LINE_ERROR_MEMORY;

			settings->LoadBalanceInfoLength = (UINT32) strlen((char*)
			                                  settings->LoadBalanceInfo);
		}
		CommandLineSwitchCase(arg, "app-name")
		{
			free(settings->RemoteApplicationName);

			if (!(settings->RemoteApplicationName = _strdup(arg->Value)))
				return COMMAND_LINE_ERROR_MEMORY;
		}
		CommandLineSwitchCase(arg, "app-icon")
		{
			free(settings->RemoteApplicationIcon);

			if (!(settings->RemoteApplicationIcon = _strdup(arg->Value)))
				return COMMAND_LINE_ERROR_MEMORY;
		}
		CommandLineSwitchCase(arg, "app-cmd")
		{
			free(settings->RemoteApplicationCmdLine);

			if (!(settings->RemoteApplicationCmdLine = _strdup(arg->Value)))
				return COMMAND_LINE_ERROR_MEMORY;
		}
		CommandLineSwitchCase(arg, "app-file")
		{
			free(settings->RemoteApplicationFile);

			if (!(settings->RemoteApplicationFile = _strdup(arg->Value)))
				return COMMAND_LINE_ERROR_MEMORY;
		}
		CommandLineSwitchCase(arg, "app-guid")
		{
			free(settings->RemoteApplicationGuid);

			if (!(settings->RemoteApplicationGuid = _strdup(arg->Value)))
				return COMMAND_LINE_ERROR_MEMORY;
		}
		CommandLineSwitchCase(arg, "compression")
		{
			settings->CompressionEnabled = arg->Value ? TRUE : FALSE;
		}
		CommandLineSwitchCase(arg, "compression-level")
		{
			settings->CompressionLevel = atoi(arg->Value);
		}
		CommandLineSwitchCase(arg, "drives")
		{
			settings->RedirectDrives = arg->Value ? TRUE : FALSE;
		}
		CommandLineSwitchCase(arg, "home-drive")
		{
			settings->RedirectHomeDrive = arg->Value ? TRUE : FALSE;
		}
		CommandLineSwitchCase(arg, "clipboard")
		{
			settings->RedirectClipboard = arg->Value ? TRUE : FALSE;
		}
		CommandLineSwitchCase(arg, "shell")
		{
			free(settings->AlternateShell);

			if (!(settings->AlternateShell = _strdup(arg->Value)))
				return COMMAND_LINE_ERROR_MEMORY;
		}
		CommandLineSwitchCase(arg, "shell-dir")
		{
			free(settings->ShellWorkingDirectory);

			if (!(settings->ShellWorkingDirectory = _strdup(arg->Value)))
				return COMMAND_LINE_ERROR_MEMORY;
		}
		CommandLineSwitchCase(arg, "audio-mode")
		{
			int mode;
			mode = atoi(arg->Value);

			if (mode == AUDIO_MODE_REDIRECT)
			{
				settings->AudioPlayback = TRUE;
			}
			else if (mode == AUDIO_MODE_PLAY_ON_SERVER)
			{
				settings->RemoteConsoleAudio = TRUE;
			}
			else if (mode == AUDIO_MODE_NONE)
			{
				settings->AudioPlayback = FALSE;
				settings->RemoteConsoleAudio = FALSE;
			}
		}
		CommandLineSwitchCase(arg, "network")
		{
			int type;
			char* pEnd;
			type = strtol(arg->Value, &pEnd, 10);

			if (type == 0)
			{
				if (_stricmp(arg->Value, "modem") == 0)
					type = CONNECTION_TYPE_MODEM;
				else if (_stricmp(arg->Value, "broadband") == 0)
					type = CONNECTION_TYPE_BROADBAND_HIGH;
				else if (_stricmp(arg->Value, "broadband-low") == 0)
					type = CONNECTION_TYPE_BROADBAND_LOW;
				else if (_stricmp(arg->Value, "broadband-high") == 0)
					type = CONNECTION_TYPE_BROADBAND_HIGH;
				else if (_stricmp(arg->Value, "wan") == 0)
					type = CONNECTION_TYPE_WAN;
				else if (_stricmp(arg->Value, "lan") == 0)
					type = CONNECTION_TYPE_LAN;
				else if ((_stricmp(arg->Value, "autodetect") == 0) ||
				         (_stricmp(arg->Value, "auto") == 0) ||
				         (_stricmp(arg->Value, "detect") == 0))
				{
					type = CONNECTION_TYPE_AUTODETECT;
				}
			}

			if (!freerdp_set_connection_type(settings, type))
				return COMMAND_LINE_ERROR;
		}
		CommandLineSwitchCase(arg, "fonts")
		{
			settings->AllowFontSmoothing = arg->Value ? TRUE : FALSE;
		}
		CommandLineSwitchCase(arg, "wallpaper")
		{
			settings->DisableWallpaper = arg->Value ? FALSE : TRUE;
		}
		CommandLineSwitchCase(arg, "window-drag")
		{
			settings->DisableFullWindowDrag = arg->Value ? FALSE : TRUE;
		}
		CommandLineSwitchCase(arg, "menu-anims")
		{
			settings->DisableMenuAnims = arg->Value ? FALSE : TRUE;
		}
		CommandLineSwitchCase(arg, "themes")
		{
			settings->DisableThemes = arg->Value ? FALSE : TRUE;
		}
		CommandLineSwitchCase(arg, "aero")
		{
			settings->AllowDesktopComposition = arg->Value ? TRUE : FALSE;
		}
		CommandLineSwitchCase(arg, "gdi")
		{
			if (_stricmp(arg->Value, "sw") == 0)
				settings->SoftwareGdi = TRUE;
			else if (_stricmp(arg->Value, "hw") == 0)
				settings->SoftwareGdi = FALSE;
		}
		CommandLineSwitchCase(arg, "gfx")
		{
			settings->SupportGraphicsPipeline = TRUE;

			if (arg->Value)
			{
				if (_strnicmp("AVC444", arg->Value, 6) == 0)
				{
					settings->GfxH264 = TRUE;
					settings->GfxAVC444 = TRUE;
				}
				else if (_strnicmp("AVC420", arg->Value, 6) == 0)
				{
					settings->GfxH264 = TRUE;
				}
				else if (_strnicmp("RFX", arg->Value, 3) != 0)
					return COMMAND_LINE_ERROR;
			}
		}
		CommandLineSwitchCase(arg, "gfx-thin-client")
		{
			settings->GfxThinClient = arg->Value ? TRUE : FALSE;
			settings->SupportGraphicsPipeline = TRUE;
		}
		CommandLineSwitchCase(arg, "gfx-small-cache")
		{
			settings->GfxSmallCache = arg->Value ? TRUE : FALSE;
			settings->SupportGraphicsPipeline = TRUE;
		}
		CommandLineSwitchCase(arg, "gfx-progressive")
		{
			settings->GfxProgressive = arg->Value ? TRUE : FALSE;
			settings->GfxThinClient = settings->GfxProgressive ? FALSE : TRUE;
			settings->SupportGraphicsPipeline = TRUE;
		}
		CommandLineSwitchCase(arg, "gfx-h264")
		{
			settings->SupportGraphicsPipeline = TRUE;
			settings->GfxH264 = TRUE;

			if (arg->Value)
			{
				if (_strnicmp("AVC444", arg->Value, 6) == 0)
				{
					settings->GfxAVC444 = TRUE;
				}
				else if (_strnicmp("AVC420", arg->Value, 6) != 0)
					return COMMAND_LINE_ERROR;
			}
		}
		CommandLineSwitchCase(arg, "rfx")
		{
			settings->RemoteFxCodec = TRUE;
		}
		CommandLineSwitchCase(arg, "rfx-mode")
		{
			if (strcmp(arg->Value, "video") == 0)
				settings->RemoteFxCodecMode = 0x00;
			else if (strcmp(arg->Value, "image") == 0)
				settings->RemoteFxCodecMode = 0x02;
		}
		CommandLineSwitchCase(arg, "frame-ack")
		{
			settings->FrameAcknowledge = atoi(arg->Value);
		}
		CommandLineSwitchCase(arg, "nsc")
		{
			settings->NSCodec = TRUE;
		}
		CommandLineSwitchCase(arg, "jpeg")
		{
			settings->JpegCodec = TRUE;
			settings->JpegQuality = 75;
		}
		CommandLineSwitchCase(arg, "jpeg-quality")
		{
			settings->JpegQuality = atoi(arg->Value) % 100;
		}
		CommandLineSwitchCase(arg, "nego")
		{
			settings->NegotiateSecurityLayer = arg->Value ? TRUE : FALSE;
		}
		CommandLineSwitchCase(arg, "pcb")
		{
			settings->SendPreconnectionPdu = TRUE;
			free(settings->PreconnectionBlob);

			if (!(settings->PreconnectionBlob = _strdup(arg->Value)))
				return COMMAND_LINE_ERROR_MEMORY;
		}
		CommandLineSwitchCase(arg, "pcid")
		{
			settings->SendPreconnectionPdu = TRUE;
			settings->PreconnectionId = atoi(arg->Value);
		}
		CommandLineSwitchCase(arg, "sec")
		{
			if (strcmp("rdp", arg->Value) == 0) /* Standard RDP */
			{
				settings->RdpSecurity = TRUE;
				settings->TlsSecurity = FALSE;
				settings->NlaSecurity = FALSE;
				settings->ExtSecurity = FALSE;
				settings->UseRdpSecurityLayer = TRUE;
			}
			else if (strcmp("tls", arg->Value) == 0) /* TLS */
			{
				settings->RdpSecurity = FALSE;
				settings->TlsSecurity = TRUE;
				settings->NlaSecurity = FALSE;
				settings->ExtSecurity = FALSE;
			}
			else if (strcmp("nla", arg->Value) == 0) /* NLA */
			{
				settings->RdpSecurity = FALSE;
				settings->TlsSecurity = FALSE;
				settings->NlaSecurity = TRUE;
				settings->ExtSecurity = FALSE;
			}
			else if (strcmp("ext", arg->Value) == 0) /* NLA Extended */
			{
				settings->RdpSecurity = FALSE;
				settings->TlsSecurity = FALSE;
				settings->NlaSecurity = FALSE;
				settings->ExtSecurity = TRUE;
			}
			else
			{
				WLog_ERR(TAG, "unknown protocol security: %s", arg->Value);
			}
		}
		CommandLineSwitchCase(arg, "encryption-methods")
		{
			if (arg->Flags & COMMAND_LINE_VALUE_PRESENT)
			{
				UINT32 i;
				char** p;
				int count = 0;
				p = freerdp_command_line_parse_comma_separated_values(arg->Value, &count);

				for (i = 0; i < count; i++)
				{
					if (!strcmp(p[i], "40"))
						settings->EncryptionMethods |= ENCRYPTION_METHOD_40BIT;
					else if (!strcmp(p[i], "56"))
						settings->EncryptionMethods |= ENCRYPTION_METHOD_56BIT;
					else if (!strcmp(p[i], "128"))
						settings->EncryptionMethods |= ENCRYPTION_METHOD_128BIT;
					else if (!strcmp(p[i], "FIPS"))
						settings->EncryptionMethods |= ENCRYPTION_METHOD_FIPS;
					else
						WLog_ERR(TAG, "unknown encryption method '%s'", p[i]);
				}

				free(p);
			}
		}
		CommandLineSwitchCase(arg, "from-stdin")
		{
			settings->CredentialsFromStdin = TRUE;
		}
		CommandLineSwitchCase(arg, "log-level")
		{
			wLog* root = WLog_GetRoot();

			if (!WLog_SetStringLogLevel(root, arg->Value))
				return COMMAND_LINE_ERROR;
		}
		CommandLineSwitchCase(arg, "log-filters")
		{
			if (!WLog_AddStringLogFilters(arg->Value))
				return COMMAND_LINE_ERROR;
		}
		CommandLineSwitchCase(arg, "sec-rdp")
		{
			settings->RdpSecurity = arg->Value ? TRUE : FALSE;
		}
		CommandLineSwitchCase(arg, "sec-tls")
		{
			settings->TlsSecurity = arg->Value ? TRUE : FALSE;
		}
		CommandLineSwitchCase(arg, "sec-nla")
		{
			settings->NlaSecurity = arg->Value ? TRUE : FALSE;
		}
		CommandLineSwitchCase(arg, "sec-ext")
		{
			settings->ExtSecurity = arg->Value ? TRUE : FALSE;
		}
		CommandLineSwitchCase(arg, "tls-ciphers")
		{
			free(settings->AllowedTlsCiphers);

			if (strcmp(arg->Value, "netmon") == 0)
			{
				if (!(settings->AllowedTlsCiphers = _strdup("ALL:!ECDH")))
					return COMMAND_LINE_ERROR_MEMORY;
			}
			else if (strcmp(arg->Value, "ma") == 0)
			{
				if (!(settings->AllowedTlsCiphers = _strdup("AES128-SHA")))
					return COMMAND_LINE_ERROR_MEMORY;
			}
			else
			{
				if (!(settings->AllowedTlsCiphers = _strdup(arg->Value)))
					return COMMAND_LINE_ERROR_MEMORY;
			}
		}
		CommandLineSwitchCase(arg, "cert-name")
		{
			free(settings->CertificateName);

			if (!(settings->CertificateName = _strdup(arg->Value)))
				return COMMAND_LINE_ERROR_MEMORY;
		}
		CommandLineSwitchCase(arg, "cert-ignore")
		{
			settings->IgnoreCertificate = TRUE;
		}
		CommandLineSwitchCase(arg, "cert-tofu")
		{
			settings->AutoAcceptCertificate = TRUE;
		}
		CommandLineSwitchCase(arg, "authentication")
		{
			settings->Authentication = arg->Value ? TRUE : FALSE;
		}
		CommandLineSwitchCase(arg, "encryption")
		{
			settings->UseRdpSecurityLayer = arg->Value ? FALSE : TRUE;
		}
		CommandLineSwitchCase(arg, "grab-keyboard")
		{
			settings->GrabKeyboard = arg->Value ? TRUE : FALSE;
		}
		CommandLineSwitchCase(arg, "unmap-buttons")
		{
			settings->UnmapButtons = arg->Value ? TRUE : FALSE;
		}
		CommandLineSwitchCase(arg, "toggle-fullscreen")
		{
			settings->ToggleFullscreen = arg->Value ? TRUE : FALSE;
		}
		CommandLineSwitchCase(arg, "mouse-motion")
		{
			settings->MouseMotion = arg->Value ? TRUE : FALSE;
		}
		CommandLineSwitchCase(arg, "parent-window")
		{
			settings->ParentWindowId = strtol(arg->Value, NULL, 0);
		}
		CommandLineSwitchCase(arg, "bitmap-cache")
		{
			settings->BitmapCacheEnabled = arg->Value ? TRUE : FALSE;
		}
		CommandLineSwitchCase(arg, "offscreen-cache")
		{
			settings->OffscreenSupportLevel = arg->Value ? TRUE : FALSE;
		}
		CommandLineSwitchCase(arg, "glyph-cache")
		{
			settings->GlyphSupportLevel = arg->Value ? GLYPH_SUPPORT_FULL :
			                              GLYPH_SUPPORT_NONE;
		}
		CommandLineSwitchCase(arg, "codec-cache")
		{
			settings->BitmapCacheV3Enabled = TRUE;

			if (strcmp(arg->Value, "rfx") == 0)
			{
				settings->RemoteFxCodec = TRUE;
			}
			else if (strcmp(arg->Value, "nsc") == 0)
			{
				settings->NSCodec = TRUE;
			}
			else if (strcmp(arg->Value, "jpeg") == 0)
			{
				settings->JpegCodec = TRUE;

				if (settings->JpegQuality == 0)
					settings->JpegQuality = 75;
			}
		}
		CommandLineSwitchCase(arg, "fast-path")
		{
			settings->FastPathInput = arg->Value ? TRUE : FALSE;
			settings->FastPathOutput = arg->Value ? TRUE : FALSE;
		}
		CommandLineSwitchCase(arg, "max-fast-path-size")
		{
			settings->MultifragMaxRequestSize = atoi(arg->Value);
		}
		CommandLineSwitchCase(arg, "max-loop-time")
		{
			settings->MaxTimeInCheckLoop = atoi(arg->Value);
			if (settings->MaxTimeInCheckLoop < 0)
			{
				WLog_ERR(TAG, "invalid max loop time: %s", arg->Value);
				return COMMAND_LINE_ERROR;
			}

			if (settings->MaxTimeInCheckLoop == 0)
			{
				settings->MaxTimeInCheckLoop = 10 * 60 * 60 * 1000; /* 10 hours can be considered as infinite */
			}
		}
		CommandLineSwitchCase(arg, "async-input")
		{
			settings->AsyncInput = arg->Value ? TRUE : FALSE;
		}
		CommandLineSwitchCase(arg, "async-update")
		{
			settings->AsyncUpdate = arg->Value ? TRUE : FALSE;
		}
		CommandLineSwitchCase(arg, "async-channels")
		{
			settings->AsyncChannels = arg->Value ? TRUE : FALSE;
		}
		CommandLineSwitchCase(arg, "async-transport")
		{
			settings->AsyncTransport = arg->Value ? TRUE : FALSE;
		}
		CommandLineSwitchCase(arg, "wm-class")
		{
			free(settings->WmClass);

			if (!(settings->WmClass = _strdup(arg->Value)))
				return COMMAND_LINE_ERROR_MEMORY;
		}
		CommandLineSwitchCase(arg, "play-rfx")
		{
			free(settings->PlayRemoteFxFile);

			if (!(settings->PlayRemoteFxFile = _strdup(arg->Value)))
				return COMMAND_LINE_ERROR_MEMORY;

			settings->PlayRemoteFx = TRUE;
		}
		CommandLineSwitchCase(arg, "auth-only")
		{
			settings->AuthenticationOnly = arg->Value ? TRUE : FALSE;
		}
		CommandLineSwitchCase(arg, "auto-reconnect")
		{
			settings->AutoReconnectionEnabled = arg->Value ? TRUE : FALSE;
		}
		CommandLineSwitchCase(arg, "reconnect-cookie")
		{
			BYTE* base64;
			int length;
			crypto_base64_decode((const char*)(arg->Value), (int) strlen(arg->Value),
			                     &base64, &length);

			if ((base64 != NULL) && (length == sizeof(ARC_SC_PRIVATE_PACKET)))
			{
				memcpy(settings->ServerAutoReconnectCookie, base64, length);
				free(base64);
			}
			else
			{
				WLog_ERR(TAG, "reconnect-cookie:  invalid base64 '%s'", arg->Value);
			}
		}
		CommandLineSwitchCase(arg, "print-reconnect-cookie")
		{
			settings->PrintReconnectCookie = arg->Value ? TRUE : FALSE;
		}
		CommandLineSwitchCase(arg, "assistance")
		{
			settings->RemoteAssistanceMode = TRUE;
			free(settings->RemoteAssistancePassword);

			if (!(settings->RemoteAssistancePassword = _strdup(arg->Value)))
				return COMMAND_LINE_ERROR_MEMORY;
		}
		CommandLineSwitchCase(arg, "pwidth")
		{
			settings->DesktopPhysicalWidth = atoi(arg->Value);
		}
		CommandLineSwitchCase(arg, "pheight")
		{
			settings->DesktopPhysicalHeight = atoi(arg->Value);
		}
		CommandLineSwitchCase(arg, "orientation")
		{
			settings->DesktopOrientation = atoi(arg->Value);
		}
		CommandLineSwitchCase(arg, "scale")
		{
			int scaleFactor = atoi(arg->Value);

			if (scaleFactor == 100 || scaleFactor == 140 || scaleFactor == 180)
			{
				settings->DesktopScaleFactor = scaleFactor;
				settings->DeviceScaleFactor = scaleFactor;
			}
			else
			{
				WLog_ERR(TAG, "scale:  invalid scale factor (%d)", scaleFactor);
				return COMMAND_LINE_ERROR;
			}
		}
		CommandLineSwitchCase(arg, "scale-desktop")
		{
			int desktopScaleFactor = atoi(arg->Value);

			if (desktopScaleFactor >= 100 && desktopScaleFactor <= 500)
			{
				settings->DesktopScaleFactor = desktopScaleFactor;
			}
			else
			{
				WLog_ERR(TAG, "scale:  invalid desktop scale factor (%d)", desktopScaleFactor);
				return COMMAND_LINE_ERROR;
			}
		}
		CommandLineSwitchCase(arg, "scale-device")
		{
			int deviceScaleFactor = atoi(arg->Value);

			if (deviceScaleFactor == 100 || deviceScaleFactor == 140
			    || deviceScaleFactor == 180)
			{
				settings->DeviceScaleFactor = deviceScaleFactor;
			}
			else
			{
				WLog_ERR(TAG, "scale:  invalid device scale factor (%d)", deviceScaleFactor);
				return COMMAND_LINE_ERROR;
			}
		}
		CommandLineSwitchDefault(arg)
		{
		}
		CommandLineSwitchEnd(arg)
	}
	while ((arg = CommandLineFindNextArgumentA(arg)) != NULL);

	free(settings->Username);

	if (!settings->Domain && user)
	{
		BOOL ret;
		free(settings->Domain);
		ret = freerdp_parse_username(user, &settings->Username, &settings->Domain);
		free(user);

		if (!ret)
			return COMMAND_LINE_ERROR;
	}
	else
		settings->Username = user;

	free(settings->GatewayUsername);

	if (!settings->GatewayDomain && gwUser)
	{
		BOOL ret;
		free(settings->GatewayDomain);
		ret = freerdp_parse_username(gwUser, &settings->GatewayUsername,
		                             &settings->GatewayDomain);
		free(gwUser);

		if (!ret)
			return COMMAND_LINE_ERROR;
	}
	else
		settings->GatewayUsername = gwUser;

	freerdp_performance_flags_make(settings);

	if (settings->RemoteFxCodec || settings->NSCodec
	    || settings->SupportGraphicsPipeline)
	{
		settings->FastPathOutput = TRUE;
		settings->LargePointerFlag = TRUE;
		settings->FrameMarkerCommandEnabled = TRUE;
		settings->ColorDepth = 32;
	}

	arg = CommandLineFindArgumentA(args, "port");

	if (arg->Flags & COMMAND_LINE_ARGUMENT_PRESENT)
	{
		settings->ServerPort = atoi(arg->Value);
	}

	arg = CommandLineFindArgumentA(args, "p");

	if (arg->Flags & COMMAND_LINE_ARGUMENT_PRESENT)
	{
		FillMemory(arg->Value, strlen(arg->Value), '*');
	}

	arg = CommandLineFindArgumentA(args, "gp");

	if (arg->Flags & COMMAND_LINE_ARGUMENT_PRESENT)
	{
		FillMemory(arg->Value, strlen(arg->Value), '*');
	}

	return status;
}

static BOOL freerdp_client_load_static_channel_addin(rdpChannels* channels,
        rdpSettings* settings, char* name, void* data)
{
	PVIRTUALCHANNELENTRY entry;
	entry = freerdp_load_channel_addin_entry(name, NULL, NULL,
	        FREERDP_ADDIN_CHANNEL_STATIC);

	if (entry)
	{
		if (freerdp_channels_client_load(channels, settings, entry, data) == 0)
		{
			WLog_INFO(TAG, "loading channel %s", name);
			return TRUE;
		}
	}

	return FALSE;
}

BOOL freerdp_client_load_addins(rdpChannels* channels, rdpSettings* settings)
{
	UINT32 index;
	ADDIN_ARGV* args;

	if ((freerdp_static_channel_collection_find(settings, "rdpsnd")) ||
	    (freerdp_dynamic_channel_collection_find(settings, "tsmf")))
	{
		settings->DeviceRedirection = TRUE; /* rdpsnd requires rdpdr to be registered */
		settings->AudioPlayback =
		    TRUE; /* Both rdpsnd and tsmf require this flag to be set */
	}

	if (freerdp_dynamic_channel_collection_find(settings, "audin"))
	{
		settings->AudioCapture = TRUE;
	}

	if (settings->NetworkAutoDetect ||
	    settings->SupportHeartbeatPdu ||
	    settings->SupportMultitransport)
	{
		settings->DeviceRedirection =
		    TRUE; /* these RDP8 features require rdpdr to be registered */
	}

	if (settings->RedirectDrives || settings->RedirectHomeDrive
	    || settings->RedirectSerialPorts
	    || settings->RedirectSmartCards || settings->RedirectPrinters)
	{
		settings->DeviceRedirection = TRUE; /* All of these features require rdpdr */
	}

	if (settings->RedirectDrives)
	{
		if (!freerdp_device_collection_find(settings, "drive"))
		{
			char* params[3];
			params[0] = "drive";
			params[1] = "media";
			params[2] = "*";

			if (!freerdp_client_add_device_channel(settings, 3, (char**) params))
				return FALSE;
		}
	}

	if (settings->RedirectHomeDrive)
	{
		if (!freerdp_device_collection_find(settings, "drive"))
		{
			char* params[3];
			params[0] = "drive";
			params[1] = "home";
			params[2] = "%";

			if (!freerdp_client_add_device_channel(settings, 3, (char**) params))
				return FALSE;
		}
	}

	if (settings->DeviceRedirection)
	{
		if (!freerdp_client_load_static_channel_addin(channels, settings, "rdpdr",
		        settings))
			return FALSE;

		if (!freerdp_static_channel_collection_find(settings, "rdpsnd"))
		{
			char* params[2];
			params[0] = "rdpsnd";
			params[1] = "sys:fake";

			if (!freerdp_client_add_static_channel(settings, 2, (char**) params))
				return FALSE;
		}
	}

	if (settings->RedirectSmartCards)
	{
		RDPDR_SMARTCARD* smartcard;

		if (!freerdp_device_collection_find_type(settings, RDPDR_DTYP_SMARTCARD))
		{
			smartcard = (RDPDR_SMARTCARD*) calloc(1, sizeof(RDPDR_SMARTCARD));

			if (!smartcard)
				return FALSE;

			smartcard->Type = RDPDR_DTYP_SMARTCARD;

			if (!freerdp_device_collection_add(settings, (RDPDR_DEVICE*) smartcard))
				return FALSE;
		}
	}

	if (settings->RedirectPrinters)
	{
		RDPDR_PRINTER* printer;

		if (!freerdp_device_collection_find_type(settings, RDPDR_DTYP_PRINT))
		{
			printer = (RDPDR_PRINTER*) calloc(1, sizeof(RDPDR_PRINTER));

			if (!printer)
				return FALSE;

			printer->Type = RDPDR_DTYP_PRINT;

			if (!freerdp_device_collection_add(settings, (RDPDR_DEVICE*) printer))
				return FALSE;
		}
	}

	if (settings->RedirectClipboard)
	{
		if (!freerdp_static_channel_collection_find(settings, "cliprdr"))
		{
			char* params[1];
			params[0] = "cliprdr";

			if (!freerdp_client_add_static_channel(settings, 1, (char**) params))
				return FALSE;
		}
	}

	if (settings->LyncRdpMode)
	{
		settings->EncomspVirtualChannel = TRUE;
		settings->RemdeskVirtualChannel = TRUE;
		settings->CompressionEnabled = FALSE;
	}

	if (settings->RemoteAssistanceMode)
	{
		settings->EncomspVirtualChannel = TRUE;
		settings->RemdeskVirtualChannel = TRUE;
	}

	if (settings->EncomspVirtualChannel)
	{
		if (!freerdp_client_load_static_channel_addin(channels, settings, "encomsp",
		        settings))
			return FALSE;
	}

	if (settings->RemdeskVirtualChannel)
	{
		if (!freerdp_client_load_static_channel_addin(channels, settings, "remdesk",
		        settings))
			return FALSE;
	}

	for (index = 0; index < settings->StaticChannelCount; index++)
	{
		args = settings->StaticChannelArray[index];

		if (!freerdp_client_load_static_channel_addin(channels, settings, args->argv[0],
		        args))
			return FALSE;
	}

	if (settings->RemoteApplicationMode)
	{
		if (!freerdp_client_load_static_channel_addin(channels, settings, "rail",
		        settings))
			return FALSE;
	}

	if (settings->MultiTouchInput)
	{
		char* p[1];
		int count;
		count = 1;
		p[0] = "rdpei";

		if (!freerdp_client_add_dynamic_channel(settings, count, p))
			return FALSE;
	}

	if (settings->SupportGraphicsPipeline)
	{
		char* p[1];
		int count;
		count = 1;
		p[0] = "rdpgfx";

		if (!freerdp_client_add_dynamic_channel(settings, count, p))
			return FALSE;
	}

	if (settings->SupportEchoChannel)
	{
		char* p[1];
		int count;
		count = 1;
		p[0] = "echo";

		if (!freerdp_client_add_dynamic_channel(settings, count, p))
			return FALSE;
	}

	if (settings->SupportDisplayControl)
	{
		char* p[1];
		int count;
		count = 1;
		p[0] = "disp";

		if (!freerdp_client_add_dynamic_channel(settings, count, p))
			return FALSE;
	}

	if (settings->DynamicChannelCount)
		settings->SupportDynamicChannels = TRUE;

	if (settings->SupportDynamicChannels)
	{
		if (!freerdp_client_load_static_channel_addin(channels, settings, "drdynvc",
		        settings))
			return FALSE;
	}

	return TRUE;
}<|MERGE_RESOLUTION|>--- conflicted
+++ resolved
@@ -80,13 +80,9 @@
 	{ "gu", COMMAND_LINE_VALUE_REQUIRED, "[<domain>\\]<user> or <user>[@<domain>]", NULL, NULL, -1, NULL, "Gateway username" },
 	{ "gp", COMMAND_LINE_VALUE_REQUIRED, "<password>", NULL, NULL, -1, NULL, "Gateway password" },
 	{ "gd", COMMAND_LINE_VALUE_REQUIRED, "<domain>", NULL, NULL, -1, NULL, "Gateway domain" },
-<<<<<<< HEAD
-	{ "gateway-usage-method", COMMAND_LINE_VALUE_REQUIRED, "<direct|detect>", NULL, NULL, -1, NULL, "Gateway usage method" },
-	{ "http-proxy", COMMAND_LINE_VALUE_REQUIRED, "<host>:<port>", NULL, NULL, -1, NULL, "HTTP Proxy" },
-=======
 	{ "gt", COMMAND_LINE_VALUE_REQUIRED, "<rpc|http|auto>", NULL, NULL, -1, NULL, "Gateway transport type" },
 	{ "gateway-usage-method", COMMAND_LINE_VALUE_REQUIRED, "<direct|detect>", NULL, NULL, -1, "gum", "Gateway usage method" },
->>>>>>> b6e97cba
+	{ "http-proxy", COMMAND_LINE_VALUE_REQUIRED, "<host>:<port>", NULL, NULL, -1, NULL, "HTTP Proxy" },
 	{ "load-balance-info", COMMAND_LINE_VALUE_REQUIRED, "<info string>", NULL, NULL, -1, NULL, "Load balance info" },
 	{ "app", COMMAND_LINE_VALUE_REQUIRED, "<executable path> or <||alias>", NULL, NULL, -1, NULL, "Remote application program" },
 	{ "app-name", COMMAND_LINE_VALUE_REQUIRED, "<app name>", NULL, NULL, -1, NULL, "Remote application name for user interface" },
@@ -298,7 +294,6 @@
 	printf("Multimedia Redirection: /multimedia:sys:alsa\n");
 	printf("USB Device Redirection: /usb:id,dev:054c:0268\n");
 	printf("\n");
-<<<<<<< HEAD
 
 	printf("For Gateways, the https_proxy environment variable is respected:\n");
 #ifdef _WIN32
@@ -309,8 +304,6 @@
 	printf("    xfreerdp /g:rdp.contoso.com ...\n");
 	printf("\n");
 
-=======
->>>>>>> b6e97cba
 	printf("More documentation is coming, in the meantime consult source files\n");
 	printf("\n");
 	return TRUE;
