--- conflicted
+++ resolved
@@ -359,14 +359,9 @@
 	{
 		NTLM_AV_PAIR* AvEOL;
 
-<<<<<<< HEAD
 		AvEOL = ntlm_av_pair_get(ChallengeTargetInfo, MsvAvEOL);
 		ZeroMemory((void*) AvEOL, 12);
 	}
 }
-=======
-	context->av_pairs = NULL;
-}
 /* Modeline for vim. Don't delete */
-/* vim: set cindent:noet:sw=8:ts=8 */
->>>>>>> 360393e6
+/* vim: set cindent:noet:sw=8:ts=8 */