--- conflicted
+++ resolved
@@ -204,56 +204,33 @@
 		if (pNamedPipe->serverfd == -1)
 		{
 			fprintf(stderr, "CreateNamedPipeA: socket error, %s\n", strerror(errno));
-			return INVALID_HANDLE_VALUE;
-		}
-
-<<<<<<< HEAD
-	if (pNamedPipe->serverfd == -1)
-	{
-		fprintf(stderr, "CreateNamedPipeA: socket error, %s\n", strerror(errno));
-		goto err_out;
-	}
-=======
+			goto err_out;
+		}
+
 		ZeroMemory(&s, sizeof(struct sockaddr_un));
 		s.sun_family = AF_UNIX;
 		strcpy(s.sun_path, pNamedPipe->lpFilePath);
->>>>>>> b9d5687e
 
 		status = bind(pNamedPipe->serverfd, (struct sockaddr*) &s, sizeof(struct sockaddr_un));
 
 		if (status != 0)
 		{
 			fprintf(stderr, "CreateNamedPipeA: bind error, %s\n", strerror(errno));
-			return INVALID_HANDLE_VALUE;
-		}
-
-<<<<<<< HEAD
-	if (status != 0)
-	{
-		fprintf(stderr, "CreateNamedPipeA: bind error, %s\n", strerror(errno));
-		goto err_out;
-	}
-=======
+			goto err_out;
+		}
+
 		status = listen(pNamedPipe->serverfd, 2);
 
 		if (status != 0)
 		{
 			fprintf(stderr, "CreateNamedPipeA: listen error, %s\n", strerror(errno));
-			return INVALID_HANDLE_VALUE;
-		}
->>>>>>> b9d5687e
+			goto err_out;
+		}
 
 		UnixChangeFileMode(pNamedPipe->lpFilePath, 0xFFFF);
 
-<<<<<<< HEAD
-	if (status != 0)
-	{
-		fprintf(stderr, "CreateNamedPipeA: listen error, %s\n", strerror(errno));
-		goto err_out;
-=======
 		/* Add the named pipe to the list of base named pipe instances. */
 		ArrayList_Add(g_BaseNamedPipeList, pNamedPipe);
->>>>>>> b9d5687e
 	}
 	else
 	{
@@ -275,6 +252,7 @@
 	}
 
 	return hNamedPipe;
+
 err_out:
 	if (pNamedPipe) {
 		if (pNamedPipe->serverfd != -1)
