--- conflicted
+++ resolved
@@ -163,13 +163,8 @@
 		}
 
 		queue->capacity = new_capacity;
-<<<<<<< HEAD
-		queue->array = (void**) realloc(queue->array, sizeof(void*) * queue->capacity);
+		queue->array = newArray;
 		ZeroMemory(&(queue->array[old_capacity]), (new_capacity - old_capacity) * sizeof(void*));
-=======
-		queue->array = newArray;
-		ZeroMemory(&(queue->array[old_capacity]), old_capacity * sizeof(void*));
->>>>>>> 0540e189
 
 		/* rearrange wrapped entries */
 		if (queue->tail <= queue->head)
