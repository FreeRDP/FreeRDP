--- conflicted
+++ resolved
@@ -126,13 +126,8 @@
 #endif
 #endif /* WINPR_HAVE_STDINT_H */
 
-<<<<<<< HEAD
-#if WINPR_HAVE_STDINT_H
+#ifdef WINPR_HAVE_STDINT_H
 #if defined(__ILP64__) || defined(__LP64__)
-=======
-#ifdef WINPR_HAVE_STDINT_H
-#if __ILP64__ || __LP64__
->>>>>>> 80bf3d6a
 #define __int3264 int64_t
 #define __uint3264 uint64_t
 #else
