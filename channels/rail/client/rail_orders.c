/**
 * FreeRDP: A Remote Desktop Protocol Implementation
 * Remote Applications Integrated Locally (RAIL) Orders
 *
 * Copyright 2009 Marc-Andre Moreau <marcandre.moreau@gmail.com>
 * Copyright 2011 Roman Barabanov <romanbarabanov@gmail.com>
 * Copyright 2015 Thincast Technologies GmbH
 * Copyright 2015 DI (FH) Martin Haimberger <martin.haimberger@thincast.com>
 * Copyright 2017 Armin Novak <armin.novak@thincast.com>
 * Copyright 2017 Thincast Technologies GmbH
 *
 * Licensed under the Apache License, Version 2.0 (the "License");
 * you may not use this file except in compliance with the License.
 * You may obtain a copy of the License at
 *
 *     http://www.apache.org/licenses/LICENSE-2.0
 *
 * Unless required by applicable law or agreed to in writing, software
 * distributed under the License is distributed on an "AS IS" BASIS,
 * WITHOUT WARRANTIES OR CONDITIONS OF ANY KIND, either express or implied.
 * See the License for the specific language governing permissions and
 * limitations under the License.
 */

#ifdef HAVE_CONFIG_H
#include "config.h"
#endif

#include <winpr/crt.h>

#include <freerdp/channels/log.h>

#include "rail_orders.h"

/**
 * Function description
 *
 * @return 0 on success, otherwise a Win32 error code
 */
static UINT rail_write_unicode_string(wStream* s, const RAIL_UNICODE_STRING* unicode_string)
{
	if (!s || !unicode_string)
		return ERROR_INVALID_PARAMETER;

	if (!Stream_EnsureRemainingCapacity(s, 2 + unicode_string->length))
	{
		WLog_ERR(TAG, "Stream_EnsureRemainingCapacity failed!");
		return CHANNEL_RC_NO_MEMORY;
	}

	Stream_Write_UINT16(s, unicode_string->length); /* cbString (2 bytes) */
	Stream_Write(s, unicode_string->string, unicode_string->length); /* string */
	return CHANNEL_RC_OK;
}

/**
 * Function description
 *
 * @return 0 on success, otherwise a Win32 error code
 */
static UINT rail_write_unicode_string_value(wStream* s, const RAIL_UNICODE_STRING* unicode_string)
{
	size_t length;

	if (!s || !unicode_string)
		return ERROR_INVALID_PARAMETER;

	length =  unicode_string->length;

	if (length > 0)
	{
		if (!Stream_EnsureRemainingCapacity(s, length))
		{
			WLog_ERR(TAG, "Stream_EnsureRemainingCapacity failed!");
			return CHANNEL_RC_NO_MEMORY;
		}

		Stream_Write(s, unicode_string->string, length); /* string */
	}

	return CHANNEL_RC_OK;
}

/**
 * Function description
 *
 * @return 0 on success, otherwise a Win32 error code
 */
UINT rail_send_pdu(railPlugin* rail, wStream* s, UINT16 orderType)
{
	UINT16 orderLength;

	if (!rail || !s)
		return ERROR_INVALID_PARAMETER;

	orderLength = (UINT16) Stream_GetPosition(s);
	Stream_SetPosition(s, 0);
	rail_write_pdu_header(s, orderType, orderLength);
	Stream_SetPosition(s, orderLength);
	WLog_Print(rail->log, WLOG_DEBUG, "Sending %s PDU, length: %"PRIu16"",
	           RAIL_ORDER_TYPE_STRINGS[((orderType & 0xF0) >> 3) + (orderType & 0x0F)], orderLength);
	return rail_send_channel_data(rail, s);
}

/**
 * Function description
 *
 * @return 0 on success, otherwise a Win32 error code
 */
static UINT rail_write_high_contrast(wStream* s, const RAIL_HIGH_CONTRAST* highContrast)
{
	UINT32 colorSchemeLength;

	if (!s || !highContrast)
		return ERROR_INVALID_PARAMETER;

	colorSchemeLength = highContrast->colorScheme.length + 2;
	Stream_Write_UINT32(s, highContrast->flags); /* flags (4 bytes) */
	Stream_Write_UINT32(s, colorSchemeLength); /* colorSchemeLength (4 bytes) */
	return rail_write_unicode_string(s, &highContrast->colorScheme); /* colorScheme */
}

static UINT rail_write_filterkeys(wStream* s, const TS_FILTERKEYS* filterKeys)
{
	if (!s || !filterKeys)
		return ERROR_INVALID_PARAMETER;

	Stream_Write_UINT32(s, filterKeys->Flags);
	Stream_Write_UINT32(s, filterKeys->WaitTime);
	Stream_Write_UINT32(s, filterKeys->DelayTime);
	Stream_Write_UINT32(s, filterKeys->RepeatTime);
	Stream_Write_UINT32(s, filterKeys->BounceTime);
	return CHANNEL_RC_OK;
}

/**
 * Function description
 *
 * @return 0 on success, otherwise a Win32 error code
 */
static UINT rail_read_server_exec_result_order(wStream* s, RAIL_EXEC_RESULT_ORDER* execResult)
{
	if (!s || !execResult)
		return ERROR_INVALID_PARAMETER;

	if (Stream_GetRemainingLength(s) < 8)
	{
		WLog_ERR(TAG, "Stream_GetRemainingLength failed!");
		return ERROR_INVALID_DATA;
	}

	Stream_Read_UINT16(s, execResult->flags); /* flags (2 bytes) */
	Stream_Read_UINT16(s, execResult->execResult); /* execResult (2 bytes) */
	Stream_Read_UINT32(s, execResult->rawResult); /* rawResult (4 bytes) */
	Stream_Seek_UINT16(s); /* padding (2 bytes) */
	return rail_read_unicode_string(s,
	                                &execResult->exeOrFile) ? CHANNEL_RC_OK : ERROR_INTERNAL_ERROR; /* exeOrFile */
}

/**
 * Function description
 *
 * @return 0 on success, otherwise a Win32 error code
 */
static UINT rail_read_server_sysparam_order(wStream* s, RAIL_SYSPARAM_ORDER* sysparam)
{
	BYTE body;

	if (!s || !sysparam)
		return ERROR_INVALID_PARAMETER;

	if (Stream_GetRemainingLength(s) < 5)
	{
		WLog_ERR(TAG, "Stream_GetRemainingLength failed!");
		return ERROR_INVALID_DATA;
	}

	Stream_Read_UINT32(s, sysparam->param); /* systemParam (4 bytes) */
	Stream_Read_UINT8(s, body); /* body (1 byte) */

	switch (sysparam->param)
	{
		case SPI_SETSCREENSAVEACTIVE:
			sysparam->setScreenSaveActive = (body != 0) ? TRUE : FALSE;
			break;

		case SPI_SETSCREENSAVESECURE:
			sysparam->setScreenSaveSecure = (body != 0) ? TRUE : FALSE;
			break;

		default:
			break;
	}

	return CHANNEL_RC_OK;
}

/**
 * Function description
 *
 * @return 0 on success, otherwise a Win32 error code
 */
static UINT rail_read_server_minmaxinfo_order(wStream* s, RAIL_MINMAXINFO_ORDER* minmaxinfo)
{
	if (!s || !minmaxinfo)
		return ERROR_INVALID_PARAMETER;

	if (Stream_GetRemainingLength(s) < 20)
	{
		WLog_ERR(TAG, "Stream_GetRemainingLength failed!");
		return ERROR_INVALID_DATA;
	}

	Stream_Read_UINT32(s, minmaxinfo->windowId); /* windowId (4 bytes) */
	Stream_Read_UINT16(s, minmaxinfo->maxWidth); /* maxWidth (2 bytes) */
	Stream_Read_UINT16(s, minmaxinfo->maxHeight); /* maxHeight (2 bytes) */
	Stream_Read_UINT16(s, minmaxinfo->maxPosX); /* maxPosX (2 bytes) */
	Stream_Read_UINT16(s, minmaxinfo->maxPosY); /* maxPosY (2 bytes) */
	Stream_Read_UINT16(s, minmaxinfo->minTrackWidth); /* minTrackWidth (2 bytes) */
	Stream_Read_UINT16(s, minmaxinfo->minTrackHeight); /* minTrackHeight (2 bytes) */
	Stream_Read_UINT16(s, minmaxinfo->maxTrackWidth); /* maxTrackWidth (2 bytes) */
	Stream_Read_UINT16(s, minmaxinfo->maxTrackHeight); /* maxTrackHeight (2 bytes) */
	return CHANNEL_RC_OK;
}

/**
 * Function description
 *
 * @return 0 on success, otherwise a Win32 error code
 */
static UINT rail_read_server_localmovesize_order(wStream* s,
        RAIL_LOCALMOVESIZE_ORDER* localMoveSize)
{
	UINT16 isMoveSizeStart;

	if (!s || !localMoveSize)
		return ERROR_INVALID_PARAMETER;

	if (Stream_GetRemainingLength(s) < 12)
	{
		WLog_ERR(TAG, "Stream_GetRemainingLength failed!");
		return ERROR_INVALID_DATA;
	}

	Stream_Read_UINT32(s, localMoveSize->windowId); /* windowId (4 bytes) */
	Stream_Read_UINT16(s, isMoveSizeStart); /* isMoveSizeStart (2 bytes) */
	localMoveSize->isMoveSizeStart = (isMoveSizeStart != 0) ? TRUE : FALSE;
	Stream_Read_UINT16(s, localMoveSize->moveSizeType); /* moveSizeType (2 bytes) */
	Stream_Read_UINT16(s, localMoveSize->posX); /* posX (2 bytes) */
	Stream_Read_UINT16(s, localMoveSize->posY); /* posY (2 bytes) */
	return CHANNEL_RC_OK;
}

/**
 * Function description
 *
 * @return 0 on success, otherwise a Win32 error code
 */
static UINT rail_read_server_get_appid_resp_order(wStream* s,
        RAIL_GET_APPID_RESP_ORDER* getAppidResp)
{
	if (!s || !getAppidResp)
		return ERROR_INVALID_PARAMETER;

	if (Stream_GetRemainingLength(s) < 516)
	{
		WLog_ERR(TAG, "Stream_GetRemainingLength failed!");
		return ERROR_INVALID_DATA;
	}

	Stream_Read_UINT32(s, getAppidResp->windowId); /* windowId (4 bytes) */
	Stream_Read(s, (BYTE*) & (getAppidResp->applicationId),
	            512); /* applicationId (256 UNICODE chars) */
	return CHANNEL_RC_OK;
}

/**
 * Function description
 *
 * @return 0 on success, otherwise a Win32 error code
 */
static UINT rail_read_langbar_info_order(wStream* s, RAIL_LANGBAR_INFO_ORDER* langbarInfo)
{
	if (!s || !langbarInfo)
		return ERROR_INVALID_PARAMETER;

	if (Stream_GetRemainingLength(s) < 4)
	{
		WLog_ERR(TAG, "Stream_GetRemainingLength failed!");
		return ERROR_INVALID_DATA;
	}

	Stream_Read_UINT32(s, langbarInfo->languageBarStatus); /* languageBarStatus (4 bytes) */
	return CHANNEL_RC_OK;
}

static UINT rail_write_client_status_order(wStream* s, const RAIL_CLIENT_STATUS_ORDER* clientStatus)
{
	if (!s || !clientStatus)
		return ERROR_INVALID_PARAMETER;

	Stream_Write_UINT32(s, clientStatus->flags); /* flags (4 bytes) */
	return ERROR_SUCCESS;
}

/**
 * Function description
 *
 * @return 0 on success, otherwise a Win32 error code
 */
static UINT rail_write_client_exec_order(wStream* s, UINT16 flags,
        const RAIL_UNICODE_STRING* exeOrFile, const RAIL_UNICODE_STRING* workingDir,
        const RAIL_UNICODE_STRING* arguments)
{
	UINT error;

	if (!s || !exeOrFile || !workingDir || !arguments)
		return ERROR_INVALID_PARAMETER;

	/* [MS-RDPERP] 2.2.2.3.1 Client Execute PDU (TS_RAIL_ORDER_EXEC)
	 * Check argument limits */
	if ((exeOrFile->length > 520) || (workingDir->length > 520) ||
	    (arguments->length > 16000))
	{
		WLog_ERR(TAG,
		         "TS_RAIL_ORDER_EXEC argument limits exceeded: ExeOrFile=%"PRIu16" [max=520], WorkingDir=%"PRIu16" [max=520], Arguments=%"PRIu16" [max=16000]",
		         exeOrFile->length, workingDir->length, arguments->length);
		return ERROR_BAD_ARGUMENTS;
	}

	Stream_Write_UINT16(s, flags); /* flags (2 bytes) */
	Stream_Write_UINT16(s, exeOrFile->length); /* exeOrFileLength (2 bytes) */
	Stream_Write_UINT16(s, workingDir->length); /* workingDirLength (2 bytes) */
	Stream_Write_UINT16(s, arguments->length); /* argumentsLength (2 bytes) */

	if ((error = rail_write_unicode_string_value(s, exeOrFile)))
	{
		WLog_ERR(TAG, "rail_write_unicode_string_value failed with error %"PRIu32"", error);
		return error;
	}

	if ((error = rail_write_unicode_string_value(s, workingDir)))
	{
		WLog_ERR(TAG, "rail_write_unicode_string_value failed with error %"PRIu32"", error);
		return error;
	}

	if ((error = rail_write_unicode_string_value(s, arguments)))
	{
		WLog_ERR(TAG, "rail_write_unicode_string_value failed with error %"PRIu32"", error);
		return error;
	}

	return error;
}

/**
 * Function description
 *
 * @return 0 on success, otherwise a Win32 error code
 */
UINT rail_write_client_sysparam_order(railPlugin* rail, wStream* s,
                                      const RAIL_SYSPARAM_ORDER* sysparam)
{
	BYTE body;
	UINT error = CHANNEL_RC_OK;

	if (!s || !sysparam)
		return ERROR_INVALID_PARAMETER;

	Stream_Write_UINT32(s, sysparam->param); /* systemParam (4 bytes) */

	switch (sysparam->param)
	{
		case SPI_SET_DRAG_FULL_WINDOWS:
			body = sysparam->dragFullWindows ? 1 : 0;
			Stream_Write_UINT8(s, body);
			break;

		case SPI_SET_KEYBOARD_CUES:
			body = sysparam->keyboardCues ? 1 : 0;
			Stream_Write_UINT8(s, body);
			break;

		case SPI_SET_KEYBOARD_PREF:
			body = sysparam->keyboardPref ? 1 : 0;
			Stream_Write_UINT8(s, body);
			break;

		case SPI_SET_MOUSE_BUTTON_SWAP:
			body = sysparam->mouseButtonSwap ? 1 : 0;
			Stream_Write_UINT8(s, body);
			break;

		case SPI_SET_WORK_AREA:
			Stream_Write_UINT16(s, sysparam->workArea.left); /* left (2 bytes) */
			Stream_Write_UINT16(s, sysparam->workArea.top); /* top (2 bytes) */
			Stream_Write_UINT16(s, sysparam->workArea.right); /* right (2 bytes) */
			Stream_Write_UINT16(s, sysparam->workArea.bottom); /* bottom (2 bytes) */
			break;

		case SPI_DISPLAY_CHANGE:
			Stream_Write_UINT16(s, sysparam->displayChange.left); /* left (2 bytes) */
			Stream_Write_UINT16(s, sysparam->displayChange.top); /* top (2 bytes) */
			Stream_Write_UINT16(s, sysparam->displayChange.right); /* right (2 bytes) */
			Stream_Write_UINT16(s, sysparam->displayChange.bottom); /* bottom (2 bytes) */
			break;

		case SPI_TASKBAR_POS:
			Stream_Write_UINT16(s, sysparam->taskbarPos.left); /* left (2 bytes) */
			Stream_Write_UINT16(s, sysparam->taskbarPos.top); /* top (2 bytes) */
			Stream_Write_UINT16(s, sysparam->taskbarPos.right); /* right (2 bytes) */
			Stream_Write_UINT16(s, sysparam->taskbarPos.bottom); /* bottom (2 bytes) */
			break;

		case SPI_SET_HIGH_CONTRAST:
			error = rail_write_high_contrast(s, &sysparam->highContrast);
			break;

		case SPI_SETCARETWIDTH:
			if ((rail->channelFlags & TS_RAIL_ORDER_HANDSHAKE_EX_FLAGS_EXTENDED_SPI_SUPPORTED) == 0)
				return ERROR_INVALID_DATA;

			if (sysparam->caretWidth < 0x0001)
				return ERROR_INVALID_DATA;

			Stream_Write_UINT32(s, sysparam->caretWidth);
			break;

		case SPI_SETSTICKYKEYS:
			if ((rail->channelFlags & TS_RAIL_ORDER_HANDSHAKE_EX_FLAGS_EXTENDED_SPI_SUPPORTED) == 0)
				return ERROR_INVALID_DATA;

			Stream_Write_UINT32(s, sysparam->stickyKeys);
			break;

		case SPI_SETTOGGLEKEYS:
			if ((rail->channelFlags & TS_RAIL_ORDER_HANDSHAKE_EX_FLAGS_EXTENDED_SPI_SUPPORTED) == 0)
				return ERROR_INVALID_DATA;

			Stream_Write_UINT32(s, sysparam->toggleKeys);
			break;

		case SPI_SETFILTERKEYS:
			if ((rail->channelFlags & TS_RAIL_ORDER_HANDSHAKE_EX_FLAGS_EXTENDED_SPI_SUPPORTED) == 0)
				return ERROR_INVALID_DATA;

			error = rail_write_filterkeys(s, &sysparam->filterKeys);
			break;

		default:
			return ERROR_INVALID_PARAMETER;
	}

	return error;
}

static UINT rail_write_client_activate_order(wStream* s, const RAIL_ACTIVATE_ORDER* activate)
{
	BYTE enabled;

	if (!s || !activate)
		return ERROR_INVALID_PARAMETER;

	Stream_Write_UINT32(s, activate->windowId); /* windowId (4 bytes) */
	enabled = activate->enabled ? 1 : 0;
	Stream_Write_UINT8(s, enabled); /* enabled (1 byte) */
	return ERROR_SUCCESS;
}

static UINT rail_write_client_sysmenu_order(wStream* s, const RAIL_SYSMENU_ORDER* sysmenu)
{
	if (!s || !sysmenu)
		return ERROR_INVALID_PARAMETER;

	Stream_Write_UINT32(s, sysmenu->windowId); /* windowId (4 bytes) */
	Stream_Write_UINT16(s, sysmenu->left); /* left (2 bytes) */
	Stream_Write_UINT16(s, sysmenu->top); /* top (2 bytes) */
	return ERROR_SUCCESS;
}

static UINT rail_write_client_syscommand_order(wStream* s, const RAIL_SYSCOMMAND_ORDER* syscommand)
{
	if (!s || !syscommand)
		return ERROR_INVALID_PARAMETER;

	Stream_Write_UINT32(s, syscommand->windowId); /* windowId (4 bytes) */
	Stream_Write_UINT16(s, syscommand->command); /* command (2 bytes) */
	return ERROR_SUCCESS;
}

static UINT rail_write_client_notify_event_order(wStream* s,
        const RAIL_NOTIFY_EVENT_ORDER* notifyEvent)
{
	if (!s || !notifyEvent)
		return ERROR_INVALID_PARAMETER;

	Stream_Write_UINT32(s, notifyEvent->windowId); /* windowId (4 bytes) */
	Stream_Write_UINT32(s, notifyEvent->notifyIconId); /* notifyIconId (4 bytes) */
	Stream_Write_UINT32(s, notifyEvent->message); /* notifyIconId (4 bytes) */
	return ERROR_SUCCESS;
}

static UINT rail_write_client_window_move_order(wStream* s,
        const RAIL_WINDOW_MOVE_ORDER* windowMove)
{
	if (!s || !windowMove)
		return ERROR_INVALID_PARAMETER;

	Stream_Write_UINT32(s, windowMove->windowId); /* windowId (4 bytes) */
	Stream_Write_UINT16(s, windowMove->left); /* left (2 bytes) */
	Stream_Write_UINT16(s, windowMove->top); /* top (2 bytes) */
	Stream_Write_UINT16(s, windowMove->right); /* right (2 bytes) */
	Stream_Write_UINT16(s, windowMove->bottom); /* bottom (2 bytes) */
	return ERROR_SUCCESS;
}

static UINT rail_write_client_get_appid_req_order(wStream* s,
        const RAIL_GET_APPID_REQ_ORDER* getAppidReq)
{
	if (!s || !getAppidReq)
		return ERROR_INVALID_PARAMETER;

	Stream_Write_UINT32(s, getAppidReq->windowId); /* windowId (4 bytes) */
	return ERROR_SUCCESS;
}

static UINT rail_write_langbar_info_order(wStream* s, const RAIL_LANGBAR_INFO_ORDER* langbarInfo)
{
	if (!s || !langbarInfo)
		return ERROR_INVALID_PARAMETER;

	Stream_Write_UINT32(s, langbarInfo->languageBarStatus); /* languageBarStatus (4 bytes) */
	return ERROR_SUCCESS;
}

static UINT rail_write_languageime_info_order(wStream* s,
        const RAIL_LANGUAGEIME_INFO_ORDER* langImeInfo)
{
	if (!s || !langImeInfo)
		return ERROR_INVALID_PARAMETER;

	Stream_Write_UINT32(s, langImeInfo->ProfileType);
	Stream_Write_UINT32(s, langImeInfo->LanguageID);
	Stream_Write(s, &langImeInfo->LanguageProfileCLSID, sizeof(langImeInfo->LanguageProfileCLSID));
	Stream_Write(s, &langImeInfo->ProfileGUID, sizeof(langImeInfo->ProfileGUID));
	Stream_Write_UINT32(s, langImeInfo->KeyboardLayout);
	return ERROR_SUCCESS;
}

/**
 * Function description
 *
 * @return 0 on success, otherwise a Win32 error code
 */
static UINT rail_recv_handshake_order(railPlugin* rail, wStream* s)
{
	RailClientContext* context = rail_get_client_interface(rail);
	RAIL_HANDSHAKE_ORDER serverHandshake = { 0 };
	RAIL_HANDSHAKE_ORDER clientHandshake = { 0 };
	UINT error;

	if (!context || !s)
		return ERROR_INVALID_PARAMETER;

	if ((error = rail_read_handshake_order(s, &serverHandshake)))
	{
		WLog_ERR(TAG, "rail_read_handshake_order failed with error %"PRIu32"!", error);
		return error;
	}

	rail->channelBuildNumber = serverHandshake.buildNumber;
	clientHandshake.buildNumber = 0x00001DB0;
	/* 2.2.2.2.3 HandshakeEx PDU (TS_RAIL_ORDER_HANDSHAKE_EX)
	 * Client response is really a Handshake PDU */
	error = context->ClientHandshake(context, &clientHandshake);

	if (error != CHANNEL_RC_OK)
		return error;

	if (context->custom)
	{
		IFCALLRET(context->ServerHandshake, error, context, &serverHandshake);

		if (error)
			WLog_ERR(TAG, "context.ServerHandshake failed with error %"PRIu32"", error);
	}

	return error;
}

static BOOL rail_is_feature_supported(const rdpContext* context, UINT32 featureMask)
{
	UINT32 supported, masked;

	if (!context || !context->settings)
		return FALSE;

	supported = context->settings->RemoteApplicationSupportLevel &
	            context->settings->RemoteApplicationSupportMask;
	masked = (supported & featureMask);

	if (masked != featureMask)
		return FALSE;

	return TRUE;
}

/**
 * Function description
 *
 * @return 0 on success, otherwise a Win32 error code
 */
static UINT rail_recv_handshake_ex_order(railPlugin* rail, wStream* s)
{
	RailClientContext* context = rail_get_client_interface(rail);
	RAIL_HANDSHAKE_EX_ORDER serverHandshake = { 0 };
	RAIL_HANDSHAKE_ORDER clientHandshake = { 0 };
	UINT error;

	if (!rail || !context || !s)
		return ERROR_INVALID_PARAMETER;

	if (!rail_is_feature_supported(rail->rdpcontext, RAIL_LEVEL_HANDSHAKE_EX_SUPPORTED))
		return ERROR_BAD_CONFIGURATION;

	if ((error = rail_read_handshake_ex_order(s, &serverHandshake)))
	{
		WLog_ERR(TAG, "rail_read_handshake_ex_order failed with error %"PRIu32"!", error);
		return error;
	}

	rail->channelBuildNumber = serverHandshake.buildNumber;
	rail->channelFlags = serverHandshake.railHandshakeFlags;
	clientHandshake.buildNumber = 0x00001DB0;
	/* 2.2.2.2.3 HandshakeEx PDU (TS_RAIL_ORDER_HANDSHAKE_EX)
	 * Client response is really a Handshake PDU */
	error = context->ClientHandshake(context, &clientHandshake);

	if (error != CHANNEL_RC_OK)
		return error;

	if (context->custom)
	{
		IFCALLRET(context->ServerHandshakeEx, error, context, &serverHandshake);

		if (error)
			WLog_ERR(TAG, "context.ServerHandshakeEx failed with error %"PRIu32"", error);
	}

	return error;
}

/**
 * Function description
 *
 * @return 0 on success, otherwise a Win32 error code
 */
static UINT rail_recv_exec_result_order(railPlugin* rail, wStream* s)
{
	RailClientContext* context = rail_get_client_interface(rail);
	RAIL_EXEC_RESULT_ORDER execResult = { 0 };
	UINT error;

	if (!context || !s)
		return ERROR_INVALID_PARAMETER;

	if ((error = rail_read_server_exec_result_order(s, &execResult)))
	{
		WLog_ERR(TAG, "rail_read_server_exec_result_order failed with error %"PRIu32"!", error);
		goto fail;
	}

	if (context->custom)
	{
		IFCALLRET(context->ServerExecuteResult, error, context, &execResult);

		if (error)
			WLog_ERR(TAG, "context.ServerExecuteResult failed with error %"PRIu32"", error);
	}

fail:
	free(execResult.exeOrFile.string);
	return error;
}

/**
 * Function description
 *
 * @return 0 on success, otherwise a Win32 error code
 */
static UINT rail_recv_server_sysparam_order(railPlugin* rail, wStream* s)
{
	RailClientContext* context = rail_get_client_interface(rail);
	RAIL_SYSPARAM_ORDER sysparam;
	UINT error;

	if (!context || !s)
		return ERROR_INVALID_PARAMETER;

	if ((error = rail_read_server_sysparam_order(s, &sysparam)))
	{
		WLog_ERR(TAG, "rail_read_server_sysparam_order failed with error %"PRIu32"!", error);
		return error;
	}

	if (context->custom)
	{
		IFCALLRET(context->ServerSystemParam, error, context, &sysparam);

		if (error)
			WLog_ERR(TAG, "context.ServerSystemParam failed with error %"PRIu32"", error);
	}

	return error;
}

/**
 * Function description
 *
 * @return 0 on success, otherwise a Win32 error code
 */
static UINT rail_recv_server_minmaxinfo_order(railPlugin* rail, wStream* s)
{
	RailClientContext* context = rail_get_client_interface(rail);
	RAIL_MINMAXINFO_ORDER minMaxInfo = { 0 };
	UINT error;

	if (!context || !s)
		return ERROR_INVALID_PARAMETER;

	if ((error = rail_read_server_minmaxinfo_order(s, &minMaxInfo)))
	{
		WLog_ERR(TAG, "rail_read_server_minmaxinfo_order failed with error %"PRIu32"!", error);
		return error;
	}

	if (context->custom)
	{
		IFCALLRET(context->ServerMinMaxInfo, error, context, &minMaxInfo);

		if (error)
			WLog_ERR(TAG, "context.ServerMinMaxInfo failed with error %"PRIu32"", error);
	}

	return error;
}

/**
 * Function description
 *
 * @return 0 on success, otherwise a Win32 error code
 */
static UINT rail_recv_server_localmovesize_order(railPlugin* rail, wStream* s)
{
	RailClientContext* context = rail_get_client_interface(rail);
	RAIL_LOCALMOVESIZE_ORDER localMoveSize = { 0 };
	UINT error;

	if (!context || !s)
		return ERROR_INVALID_PARAMETER;

	if ((error = rail_read_server_localmovesize_order(s, &localMoveSize)))
	{
		WLog_ERR(TAG, "rail_read_server_localmovesize_order failed with error %"PRIu32"!", error);
		return error;
	}

	if (context->custom)
	{
		IFCALLRET(context->ServerLocalMoveSize, error, context, &localMoveSize);

		if (error)
			WLog_ERR(TAG, "context.ServerLocalMoveSize failed with error %"PRIu32"", error);
	}

	return error;
}

/**
 * Function description
 *
 * @return 0 on success, otherwise a Win32 error code
 */
static UINT rail_recv_server_get_appid_resp_order(railPlugin* rail, wStream* s)
{
	RailClientContext* context = rail_get_client_interface(rail);
	RAIL_GET_APPID_RESP_ORDER getAppIdResp = { 0 };
	UINT error;

	if (!context || !s)
		return ERROR_INVALID_PARAMETER;

	if ((error = rail_read_server_get_appid_resp_order(s, &getAppIdResp)))
	{
		WLog_ERR(TAG, "rail_read_server_get_appid_resp_order failed with error %"PRIu32"!", error);
		return error;
	}

	if (context->custom)
	{
		IFCALLRET(context->ServerGetAppIdResponse, error, context, &getAppIdResp);

		if (error)
			WLog_ERR(TAG, "context.ServerGetAppIdResponse failed with error %"PRIu32"", error);
	}

	return error;
}

/**
 * Function description
 *
 * @return 0 on success, otherwise a Win32 error code
 */
static UINT rail_recv_langbar_info_order(railPlugin* rail, wStream* s)
{
	RailClientContext* context = rail_get_client_interface(rail);
	RAIL_LANGBAR_INFO_ORDER langBarInfo = { 0 };
	UINT error;

	if (!context)
		return ERROR_INVALID_PARAMETER;

	if (!rail_is_feature_supported(rail->rdpcontext, RAIL_LEVEL_DOCKED_LANGBAR_SUPPORTED))
		return ERROR_BAD_CONFIGURATION;

	if ((error = rail_read_langbar_info_order(s, &langBarInfo)))
	{
		WLog_ERR(TAG, "rail_read_langbar_info_order failed with error %"PRIu32"!", error);
		return error;
	}

	if (context->custom)
	{
		IFCALLRET(context->ServerLanguageBarInfo, error, context, &langBarInfo);

		if (error)
			WLog_ERR(TAG, "context.ServerLanguageBarInfo failed with error %"PRIu32"", error);
	}

	return error;
}


static UINT rail_read_taskbar_info_order(wStream* s, RAIL_TASKBAR_INFO_ORDER* taskbarInfo)
{
	if (!s || !taskbarInfo)
		return ERROR_INVALID_PARAMETER;

	if (Stream_GetRemainingLength(s) < 12)
	{
		WLog_ERR(TAG, "Stream_GetRemainingLength failed!");
		return ERROR_INVALID_DATA;
	}

	Stream_Read_UINT32(s, taskbarInfo->TaskbarMessage);
	Stream_Read_UINT32(s, taskbarInfo->WindowIdTab);
	Stream_Read_UINT32(s, taskbarInfo->Body);
	return CHANNEL_RC_OK;
}


static UINT rail_recv_taskbar_info_order(railPlugin* rail, wStream* s)
{
	RailClientContext* context = rail_get_client_interface(rail);
	RAIL_TASKBAR_INFO_ORDER taskBarInfo = { 0 };
	UINT error;

	if (!context)
		return ERROR_INVALID_PARAMETER;

	/* 2.2.2.14.1 Taskbar Tab Info PDU (TS_RAIL_ORDER_TASKBARINFO)
	 * server -> client message only supported if announced. */
	if (!rail_is_feature_supported(rail->rdpcontext, RAIL_LEVEL_SHELL_INTEGRATION_SUPPORTED))
		return ERROR_BAD_CONFIGURATION;

	if ((error = rail_read_taskbar_info_order(s, &taskBarInfo)))
	{
		WLog_ERR(TAG, "rail_read_langbar_info_order failed with error %"PRIu32"!", error);
		return error;
	}

	if (context->custom)
	{
		IFCALLRET(context->ServerTaskBarInfo, error, context, &taskBarInfo);

		if (error)
			WLog_ERR(TAG, "context.ServerLanguageBarInfo failed with error %"PRIu32"", error);
	}

	return error;
}

static UINT rail_read_zorder_sync_order(wStream* s, RAIL_ZORDER_SYNC* zorder)
{
	if (!s || !zorder)
		return ERROR_INVALID_PARAMETER;

	if (Stream_GetRemainingLength(s) < 4)
	{
		WLog_ERR(TAG, "Stream_GetRemainingLength failed!");
		return ERROR_INVALID_DATA;
	}

	Stream_Read_UINT32(s, zorder->windowIdMarker);
	return CHANNEL_RC_OK;
}

static UINT rail_recv_zorder_sync_order(railPlugin* rail, wStream* s)
{
	RailClientContext* context = rail_get_client_interface(rail);
	RAIL_ZORDER_SYNC zorder = { 0 };
	UINT error;

	if (!context)
		return ERROR_INVALID_PARAMETER;

	if ((rail->clientStatus.flags & TS_RAIL_CLIENTSTATUS_ZORDER_SYNC) == 0)
		return ERROR_INVALID_DATA;

	if ((error = rail_read_zorder_sync_order(s, &zorder)))
	{
		WLog_ERR(TAG, "rail_read_zorder_sync_order failed with error %"PRIu32"!", error);
		return error;
	}

	if (context->custom)
	{
		IFCALLRET(context->ServerZOrderSync, error, context, &zorder);

		if (error)
			WLog_ERR(TAG, "context.ServerZOrderSync failed with error %"PRIu32"", error);
	}

	return error;
}

static UINT rail_read_order_cloak(wStream* s, RAIL_CLOAK* cloak)
{
	if (!s || !cloak)
		return ERROR_INVALID_PARAMETER;

	if (Stream_GetRemainingLength(s) < 5)
	{
		WLog_ERR(TAG, "Stream_GetRemainingLength failed!");
		return ERROR_INVALID_DATA;
	}

	Stream_Read_UINT32(s, cloak->windowId);
	Stream_Read_UINT8(s, cloak->cloak);
	return CHANNEL_RC_OK;
}

static UINT rail_recv_order_cloak(railPlugin* rail, wStream* s)
{
	RailClientContext* context = rail_get_client_interface(rail);
	RAIL_CLOAK cloak = { 0 };
	UINT error;

	if (!context)
		return ERROR_INVALID_PARAMETER;

	/* 2.2.2.12.1 Window Cloak State Change PDU (TS_RAIL_ORDER_CLOAK)
	 * server -> client message only supported if announced. */
	if ((rail->clientStatus.flags & TS_RAIL_CLIENTSTATUS_BIDIRECTIONAL_CLOAK_SUPPORTED) == 0)
		return ERROR_INVALID_DATA;

	if ((error = rail_read_order_cloak(s, &cloak)))
	{
		WLog_ERR(TAG, "rail_read_zorder_sync_order failed with error %"PRIu32"!", error);
		return error;
	}

	if (context->custom)
	{
		IFCALLRET(context->ServerCloak, error, context, &cloak);

		if (error)
			WLog_ERR(TAG, "context.ServerZOrderSync failed with error %"PRIu32"", error);
	}

	return error;
}

static UINT rail_read_power_display_request_order(wStream* s, RAIL_POWER_DISPLAY_REQUEST* power)
{
	if (!s || !power)
		return ERROR_INVALID_PARAMETER;

	if (Stream_GetRemainingLength(s) < 4)
	{
		WLog_ERR(TAG, "Stream_GetRemainingLength failed!");
		return ERROR_INVALID_DATA;
	}

	Stream_Read_UINT32(s, power->active);
	return CHANNEL_RC_OK;
}

static UINT rail_recv_power_display_request_order(railPlugin* rail, wStream* s)
{
	RailClientContext* context = rail_get_client_interface(rail);
	RAIL_POWER_DISPLAY_REQUEST power = { 0 };
	UINT error;

	if (!context)
		return ERROR_INVALID_PARAMETER;

	/* 2.2.2.13.1 Power Display Request PDU(TS_RAIL_ORDER_POWER_DISPLAY_REQUEST)
	 */
	if ((rail->clientStatus.flags & TS_RAIL_CLIENTSTATUS_POWER_DISPLAY_REQUEST_SUPPORTED) == 0)
		return ERROR_INVALID_DATA;

	if ((error = rail_read_power_display_request_order(s, &power)))
	{
		WLog_ERR(TAG, "rail_read_zorder_sync_order failed with error %"PRIu32"!", error);
		return error;
	}

	if (context->custom)
	{
		IFCALLRET(context->ServerPowerDisplayRequest, error, context, &power);

		if (error)
			WLog_ERR(TAG, "context.ServerPowerDisplayRequest failed with error %"PRIu32"", error);
	}

	return error;
}


static UINT rail_read_get_application_id_extended_response_order(wStream* s,
        RAIL_GET_APPID_RESP_EX* id)
{
	if (!s || !id)
		return ERROR_INVALID_PARAMETER;

	if (Stream_GetRemainingLength(s) < 4)
	{
		WLog_ERR(TAG, "Stream_GetRemainingLength failed!");
		return ERROR_INVALID_DATA;
	}

	Stream_Read_UINT32(s, id->windowID);

	if (!Stream_Read_UTF16_String(s, id->applicationID, ARRAYSIZE(id->applicationID)))
		return ERROR_INVALID_DATA;

	if (_wcsnlen(id->applicationID, ARRAYSIZE(id->applicationID)) >= ARRAYSIZE(id->applicationID))
		return ERROR_INVALID_DATA;

	if (Stream_GetRemainingLength(s) < 4)
	{
		WLog_ERR(TAG, "Stream_GetRemainingLength failed!");
		return ERROR_INVALID_DATA;
	}

	Stream_Read_UINT32(s, id->processId);

	if (!Stream_Read_UTF16_String(s, id->processImageName, ARRAYSIZE(id->processImageName)))
		return ERROR_INVALID_DATA;

	if (_wcsnlen(id->applicationID, ARRAYSIZE(id->processImageName)) >= ARRAYSIZE(id->processImageName))
		return ERROR_INVALID_DATA;

	return CHANNEL_RC_OK;
}

static UINT rail_recv_get_application_id_extended_response_order(railPlugin* rail,
        wStream* s)
{
	RailClientContext* context = rail_get_client_interface(rail);
	RAIL_GET_APPID_RESP_EX id = { 0 };
	UINT error;

	if (!context)
		return ERROR_INVALID_PARAMETER;

	if ((error = rail_read_get_application_id_extended_response_order(s, &id)))
	{
		WLog_ERR(TAG, "rail_read_get_application_id_extended_response_order failed with error %"PRIu32"!",
		         error);
		return error;
	}

	if (context->custom)
	{
		IFCALLRET(context->ServerGetAppidResponseExtended, error, context, &id);

		if (error)
			WLog_ERR(TAG, "context.ServerGetAppidResponseExtended failed with error %"PRIu32"", error);
	}

	return error;
}

/**
 * Function description
 *
 * @return 0 on success, otherwise a Win32 error code
 */
UINT rail_order_recv(railPlugin* rail, wStream* s)
{
	UINT16 orderType;
	UINT16 orderLength;
	UINT error;

	if (!rail || !s)
		return ERROR_INVALID_PARAMETER;

	if ((error = rail_read_pdu_header(s, &orderType, &orderLength)))
	{
		WLog_ERR(TAG, "rail_read_pdu_header failed with error %"PRIu32"!", error);
		return error;
	}

	WLog_Print(rail->log, WLOG_DEBUG, "Received %s PDU, length:%"PRIu16"",
	           RAIL_ORDER_TYPE_STRINGS[((orderType & 0xF0) >> 3) + (orderType & 0x0F)], orderLength);

	switch (orderType)
	{
		case TS_RAIL_ORDER_HANDSHAKE:
			return rail_recv_handshake_order(rail, s);

		case TS_RAIL_ORDER_HANDSHAKE_EX:
			return rail_recv_handshake_ex_order(rail, s);

		case TS_RAIL_ORDER_EXEC_RESULT:
			return rail_recv_exec_result_order(rail, s);

		case TS_RAIL_ORDER_SYSPARAM:
			return rail_recv_server_sysparam_order(rail, s);

		case TS_RAIL_ORDER_MINMAXINFO:
			return rail_recv_server_minmaxinfo_order(rail, s);

		case TS_RAIL_ORDER_LOCALMOVESIZE:
			return rail_recv_server_localmovesize_order(rail, s);

		case TS_RAIL_ORDER_GET_APPID_RESP:
			return rail_recv_server_get_appid_resp_order(rail, s);

		case TS_RAIL_ORDER_LANGBARINFO:
			return rail_recv_langbar_info_order(rail, s);

		case TS_RAIL_ORDER_TASKBARINFO:
			return rail_recv_taskbar_info_order(rail, s);

		case TS_RAIL_ORDER_ZORDER_SYNC:
			return rail_recv_zorder_sync_order(rail, s);

		case TS_RAIL_ORDER_CLOAK:
			return rail_recv_order_cloak(rail, s);

		case TS_RAIL_ORDER_POWER_DISPLAY_REQUEST:
			return rail_recv_power_display_request_order(rail, s);

		case TS_RAIL_ORDER_GET_APPID_RESP_EX:
			return rail_recv_get_application_id_extended_response_order(rail, s);

		default:
			WLog_ERR(TAG,  "Unknown RAIL PDU order reveived.");
			return ERROR_INVALID_DATA;
	}

	return CHANNEL_RC_OK;
}

/**
 * Function description
 *
 * @return 0 on success, otherwise a Win32 error code
 */
UINT rail_send_handshake_order(railPlugin* rail, const RAIL_HANDSHAKE_ORDER* handshake)
{
	wStream* s;
	UINT error;

	if (!rail || !handshake)
		return ERROR_INVALID_PARAMETER;

	s = rail_pdu_init(RAIL_HANDSHAKE_ORDER_LENGTH);

	if (!s)
	{
		WLog_ERR(TAG, "rail_pdu_init failed!");
		return CHANNEL_RC_NO_MEMORY;
	}

	rail_write_handshake_order(s, handshake);
	error = rail_send_pdu(rail, s, TS_RAIL_ORDER_HANDSHAKE);
	Stream_Free(s, TRUE);
	return error;
}

/**
 * Function description
 *
 * @return 0 on success, otherwise a Win32 error code
 */
UINT rail_send_handshake_ex_order(railPlugin* rail, const RAIL_HANDSHAKE_EX_ORDER* handshakeEx)
{
	wStream* s;
	UINT error;

	if (!rail || !handshakeEx)
		return ERROR_INVALID_PARAMETER;

	s = rail_pdu_init(RAIL_HANDSHAKE_EX_ORDER_LENGTH);

	if (!s)
	{
		WLog_ERR(TAG, "rail_pdu_init failed!");
		return CHANNEL_RC_NO_MEMORY;
	}

	rail_write_handshake_ex_order(s, handshakeEx);
	error = rail_send_pdu(rail, s, TS_RAIL_ORDER_HANDSHAKE_EX);
	Stream_Free(s, TRUE);
	return error;
}

/**
 * Function description
 *
 * @return 0 on success, otherwise a Win32 error code
 */
UINT rail_send_client_status_order(railPlugin* rail, const RAIL_CLIENT_STATUS_ORDER* clientStatus)
{
	wStream* s;
	UINT error;

	if (!rail || !clientStatus)
		return ERROR_INVALID_PARAMETER;

	rail->clientStatus = *clientStatus;
	s = rail_pdu_init(RAIL_CLIENT_STATUS_ORDER_LENGTH);

	if (!s)
	{
		WLog_ERR(TAG, "rail_pdu_init failed!");
		return CHANNEL_RC_NO_MEMORY;
	}

	error = rail_write_client_status_order(s, clientStatus);

	if (error == ERROR_SUCCESS)
		error = rail_send_pdu(rail, s, TS_RAIL_ORDER_CLIENTSTATUS);

	Stream_Free(s, TRUE);
	return error;
}

/**
 * Function description
 *
 * @return 0 on success, otherwise a Win32 error code
 */
UINT rail_send_client_exec_order(railPlugin* rail, UINT16 flags,
                                 const RAIL_UNICODE_STRING* exeOrFile, const RAIL_UNICODE_STRING* workingDir,
                                 const RAIL_UNICODE_STRING* arguments)
{
	wStream* s;
	UINT error;
	size_t length;

	if (!rail || !exeOrFile || !workingDir || !arguments)
		return ERROR_INVALID_PARAMETER;

	length = RAIL_EXEC_ORDER_LENGTH +
	         exeOrFile->length +
	         workingDir->length +
	         arguments->length;
	s = rail_pdu_init(length);

	if (!s)
	{
		WLog_ERR(TAG, "rail_pdu_init failed!");
		return CHANNEL_RC_NO_MEMORY;
	}

	if ((error = rail_write_client_exec_order(s, flags, exeOrFile, workingDir, arguments)))
	{
		WLog_ERR(TAG, "rail_write_client_exec_order failed with error %"PRIu32"!", error);
		goto out;
	}

	if ((error = rail_send_pdu(rail, s, TS_RAIL_ORDER_EXEC)))
	{
		WLog_ERR(TAG, "rail_send_pdu failed with error %"PRIu32"!", error);
		goto out;
	}

out:
	Stream_Free(s, TRUE);
	return error;
}

/**
 * Function description
 *
 * @return 0 on success, otherwise a Win32 error code
 */
static UINT rail_send_client_sysparam_order(railPlugin* rail, const RAIL_SYSPARAM_ORDER* sysparam)
{
	wStream* s;
	size_t length = RAIL_SYSPARAM_ORDER_LENGTH;
	UINT error;

	if (!rail || !sysparam)
		return ERROR_INVALID_PARAMETER;

	switch (sysparam->param)
	{
		case SPI_SET_DRAG_FULL_WINDOWS:
		case SPI_SET_KEYBOARD_CUES:
		case SPI_SET_KEYBOARD_PREF:
		case SPI_SET_MOUSE_BUTTON_SWAP:
			length += 1;
			break;

		case SPI_SET_WORK_AREA:
		case SPI_DISPLAY_CHANGE:
		case SPI_TASKBAR_POS:
			length += 8;
			break;

		case SPI_SET_HIGH_CONTRAST:
			length += sysparam->highContrast.colorSchemeLength + 10;
			break;

		default:
			length += 8;
			break;
	}

	s = rail_pdu_init(length);

	if (!s)
	{
		WLog_ERR(TAG, "rail_pdu_init failed!");
		return CHANNEL_RC_NO_MEMORY;
	}

	if ((error = rail_write_client_sysparam_order(rail, s, sysparam)))
	{
		WLog_ERR(TAG, "rail_write_client_sysparam_order failed with error %"PRIu32"!", error);
		goto out;
	}

	if ((error = rail_send_pdu(rail, s, TS_RAIL_ORDER_SYSPARAM)))
	{
		WLog_ERR(TAG, "rail_send_pdu failed with error %"PRIu32"!", error);
		goto out;
	}

out:
	Stream_Free(s, TRUE);
	return error;
}

/**
 * Function description
 *
 * @return 0 on success, otherwise a Win32 error code
 */
static UINT rail_send_client_sysparams_order(railPlugin* rail, RAIL_SYSPARAM_ORDER* sysparam)
{
	UINT error = CHANNEL_RC_OK;

	if (!rail || !sysparam)
		return ERROR_INVALID_PARAMETER;

	if (sysparam->params & SPI_MASK_SET_HIGH_CONTRAST)
	{
		sysparam->param = SPI_SET_HIGH_CONTRAST;

		if ((error = rail_send_client_sysparam_order(rail, sysparam)))
		{
			WLog_ERR(TAG, "rail_send_client_sysparam_order failed with error %"PRIu32"!", error);
			return error;
		}
	}

	if (sysparam->params & SPI_MASK_TASKBAR_POS)
	{
		sysparam->param = SPI_TASKBAR_POS;

		if ((error = rail_send_client_sysparam_order(rail, sysparam)))
		{
			WLog_ERR(TAG, "rail_send_client_sysparam_order failed with error %"PRIu32"!", error);
			return error;
		}
	}

	if (sysparam->params & SPI_MASK_SET_MOUSE_BUTTON_SWAP)
	{
		sysparam->param = SPI_SET_MOUSE_BUTTON_SWAP;

		if ((error =  rail_send_client_sysparam_order(rail, sysparam)))
		{
			WLog_ERR(TAG, "rail_send_client_sysparam_order failed with error %"PRIu32"!", error);
			return error;
		}
	}

	if (sysparam->params & SPI_MASK_SET_KEYBOARD_PREF)
	{
		sysparam->param = SPI_SET_KEYBOARD_PREF;

		if ((error = rail_send_client_sysparam_order(rail, sysparam)))
		{
			WLog_ERR(TAG, "rail_send_client_sysparam_order failed with error %"PRIu32"!", error);
			return error;
		}
	}

	if (sysparam->params & SPI_MASK_SET_DRAG_FULL_WINDOWS)
	{
		sysparam->param = SPI_SET_DRAG_FULL_WINDOWS;

		if ((error = rail_send_client_sysparam_order(rail, sysparam)))
		{
			WLog_ERR(TAG, "rail_send_client_sysparam_order failed with error %"PRIu32"!", error);
			return error;
		}
	}

	if (sysparam->params & SPI_MASK_SET_KEYBOARD_CUES)
	{
		sysparam->param = SPI_SET_KEYBOARD_CUES;

		if ((error = rail_send_client_sysparam_order(rail, sysparam)))
		{
			WLog_ERR(TAG, "rail_send_client_sysparam_order failed with error %"PRIu32"!", error);
			return error;
		}
	}

	if (sysparam->params & SPI_MASK_SET_WORK_AREA)
	{
		sysparam->param = SPI_SET_WORK_AREA;

		if ((error = rail_send_client_sysparam_order(rail, sysparam)))
		{
			WLog_ERR(TAG, "rail_send_client_sysparam_order failed with error %"PRIu32"!", error);
			return error;
		}
	}

	return error;
}

/**
 * Function description
 *
 * @return 0 on success, otherwise a Win32 error code
 */
UINT rail_send_client_activate_order(railPlugin* rail, const RAIL_ACTIVATE_ORDER* activate)
{
	wStream* s;
	UINT error;

	if (!rail || !activate)
		return ERROR_INVALID_PARAMETER;

	s = rail_pdu_init(RAIL_ACTIVATE_ORDER_LENGTH);

	if (!s)
	{
		WLog_ERR(TAG, "rail_pdu_init failed!");
		return CHANNEL_RC_NO_MEMORY;
	}

	error = rail_write_client_activate_order(s, activate);

	if (error == ERROR_SUCCESS)
		error = rail_send_pdu(rail, s, TS_RAIL_ORDER_ACTIVATE);

	Stream_Free(s, TRUE);
	return error;
}

/**
 * Function description
 *
 * @return 0 on success, otherwise a Win32 error code
 */
UINT rail_send_client_sysmenu_order(railPlugin* rail, const RAIL_SYSMENU_ORDER* sysmenu)
{
	wStream* s;
	UINT error;

	if (!rail || !sysmenu)
		return ERROR_INVALID_PARAMETER;

	s = rail_pdu_init(RAIL_SYSMENU_ORDER_LENGTH);

	if (!s)
	{
		WLog_ERR(TAG, "rail_pdu_init failed!");
		return CHANNEL_RC_NO_MEMORY;
	}

	error = rail_write_client_sysmenu_order(s, sysmenu);

	if (error == ERROR_SUCCESS)
		error = rail_send_pdu(rail, s, TS_RAIL_ORDER_SYSMENU);

	Stream_Free(s, TRUE);
	return error;
}

/**
 * Function description
 *
 * @return 0 on success, otherwise a Win32 error code
 */
UINT rail_send_client_syscommand_order(railPlugin* rail, const RAIL_SYSCOMMAND_ORDER* syscommand)
{
	wStream* s;
	UINT error;

	if (!rail || !syscommand)
		return ERROR_INVALID_PARAMETER;

	s = rail_pdu_init(RAIL_SYSCOMMAND_ORDER_LENGTH);

	if (!s)
	{
		WLog_ERR(TAG, "rail_pdu_init failed!");
		return CHANNEL_RC_NO_MEMORY;
	}

	error = rail_write_client_syscommand_order(s, syscommand);

	if (error == ERROR_SUCCESS)
		error = rail_send_pdu(rail, s, TS_RAIL_ORDER_SYSCOMMAND);

	Stream_Free(s, TRUE);
	return error;
}

/**
 * Function description
 *
 * @return 0 on success, otherwise a Win32 error code
 */
UINT rail_send_client_notify_event_order(railPlugin* rail,
        const RAIL_NOTIFY_EVENT_ORDER* notifyEvent)
{
	wStream* s;
	UINT error;

	if (!rail || !notifyEvent)
		return ERROR_INVALID_PARAMETER;

	s = rail_pdu_init(RAIL_NOTIFY_EVENT_ORDER_LENGTH);

	if (!s)
	{
		WLog_ERR(TAG, "rail_pdu_init failed!");
		return CHANNEL_RC_NO_MEMORY;
	}

	error = rail_write_client_notify_event_order(s, notifyEvent);

	if (ERROR_SUCCESS == error)
		error = rail_send_pdu(rail, s, TS_RAIL_ORDER_NOTIFY_EVENT);

	Stream_Free(s, TRUE);
	return error;
}

/**
 * Function description
 *
 * @return 0 on success, otherwise a Win32 error code
 */
UINT rail_send_client_window_move_order(railPlugin* rail, const RAIL_WINDOW_MOVE_ORDER* windowMove)
{
	wStream* s;
	UINT error;

	if (!rail || !windowMove)
		return ERROR_INVALID_PARAMETER;

	s = rail_pdu_init(RAIL_WINDOW_MOVE_ORDER_LENGTH);

	if (!s)
	{
		WLog_ERR(TAG, "rail_pdu_init failed!");
		return CHANNEL_RC_NO_MEMORY;
	}

	error = rail_write_client_window_move_order(s, windowMove);

<<<<<<< HEAD
	if (error == ERROR_SUCCESS) {
		WLog_Print(rail->log, WLOG_TRACE, "sending new RAIL window corners: 0x%x (%d, %d), (%d, %d)", windowMove->windowId, windowMove->left, windowMove->top, windowMove->right, windowMove->bottom);
		error = rail_send_pdu(rail, s, RDP_RAIL_ORDER_WINDOWMOVE);
	}
=======
	if (error == ERROR_SUCCESS)
		error = rail_send_pdu(rail, s, TS_RAIL_ORDER_WINDOWMOVE);
>>>>>>> 8dcac1ad

	Stream_Free(s, TRUE);
	return error;
}

/**
 * Function description
 *
 * @return 0 on success, otherwise a Win32 error code
 */
UINT rail_send_client_get_appid_req_order(railPlugin* rail,
        const RAIL_GET_APPID_REQ_ORDER* getAppIdReq)
{
	wStream* s;
	UINT error;

	if (!rail || !getAppIdReq)
		return ERROR_INVALID_PARAMETER;

	s = rail_pdu_init(RAIL_GET_APPID_REQ_ORDER_LENGTH);

	if (!s)
	{
		WLog_ERR(TAG, "rail_pdu_init failed!");
		return CHANNEL_RC_NO_MEMORY;
	}

	error = rail_write_client_get_appid_req_order(s, getAppIdReq);

	if (error == ERROR_SUCCESS)
		error = rail_send_pdu(rail, s, TS_RAIL_ORDER_GET_APPID_REQ);

	Stream_Free(s, TRUE);
	return error;
}

/**
 * Function description
 *
 * @return 0 on success, otherwise a Win32 error code
 */
UINT rail_send_client_langbar_info_order(railPlugin* rail,
        const RAIL_LANGBAR_INFO_ORDER* langBarInfo)
{
	wStream* s;
	UINT error;

	if (!rail || !langBarInfo)
		return ERROR_INVALID_PARAMETER;

	if (!rail_is_feature_supported(rail->rdpcontext, RAIL_LEVEL_DOCKED_LANGBAR_SUPPORTED))
		return ERROR_BAD_CONFIGURATION;

	s = rail_pdu_init(RAIL_LANGBAR_INFO_ORDER_LENGTH);

	if (!s)
	{
		WLog_ERR(TAG, "rail_pdu_init failed!");
		return CHANNEL_RC_NO_MEMORY;
	}

	error = rail_write_langbar_info_order(s, langBarInfo);

	if (ERROR_SUCCESS == error)
		error = rail_send_pdu(rail, s, TS_RAIL_ORDER_LANGBARINFO);

	Stream_Free(s, TRUE);
	return error;
}

UINT rail_send_client_languageime_info_order(railPlugin* rail,
        const RAIL_LANGUAGEIME_INFO_ORDER* langImeInfo)
{
	wStream* s;
	UINT error;

	if (!rail || !langImeInfo)
		return ERROR_INVALID_PARAMETER;

	if (!rail_is_feature_supported(rail->rdpcontext, RAIL_LEVEL_LANGUAGE_IME_SYNC_SUPPORTED))
		return ERROR_BAD_CONFIGURATION;

	s = rail_pdu_init(RAIL_LANGUAGEIME_INFO_ORDER_LENGTH);

	if (!s)
	{
		WLog_ERR(TAG, "rail_pdu_init failed!");
		return CHANNEL_RC_NO_MEMORY;
	}

	error = rail_write_languageime_info_order(s, langImeInfo);

	if (ERROR_SUCCESS == error)
		error = rail_send_pdu(rail, s, TS_RAIL_ORDER_LANGUAGEIMEINFO);

	Stream_Free(s, TRUE);
	return error;
}

UINT rail_send_client_order_cloak_order(railPlugin* rail, const RAIL_CLOAK* cloak)
{
	wStream* s;
	UINT error;

	if (!rail || !cloak)
		return ERROR_INVALID_PARAMETER;

	s = rail_pdu_init(5);

	if (!s)
	{
		WLog_ERR(TAG, "rail_pdu_init failed!");
		return CHANNEL_RC_NO_MEMORY;
	}

	Stream_Write_UINT32(s, cloak->windowId);
	Stream_Write_UINT8(s, cloak->cloak ? 1 : 0);
	error = rail_send_pdu(rail, s, TS_RAIL_ORDER_CLOAK);
	Stream_Free(s, TRUE);
	return error;
}

UINT rail_send_client_order_snap_arrange_order(railPlugin* rail, const RAIL_SNAP_ARRANGE* snap)
{
	wStream* s;
	UINT error;

	if (!rail)
		return ERROR_INVALID_PARAMETER;

	/* 2.2.2.7.5 Client Window Snap PDU (TS_RAIL_ORDER_SNAP_ARRANGE) */
	if ((rail->channelFlags & TS_RAIL_ORDER_HANDSHAKE_EX_FLAGS_SNAP_ARRANGE_SUPPORTED) == 0)
	{
		RAIL_WINDOW_MOVE_ORDER move = { 0 };
		move.top = snap->top;
		move.left = snap->left;
		move.right = snap->right;
		move.bottom = snap->bottom;
		move.windowId = snap->windowId;
		return rail_send_client_window_move_order(rail, &move);
	}

	s = rail_pdu_init(12);

	if (!s)
	{
		WLog_ERR(TAG, "rail_pdu_init failed!");
		return CHANNEL_RC_NO_MEMORY;
	}

	Stream_Write_UINT32(s, snap->windowId);
	Stream_Write_UINT16(s, snap->left);
	Stream_Write_UINT16(s, snap->top);
	Stream_Write_UINT16(s, snap->right);
	Stream_Write_UINT16(s, snap->bottom);
	error = rail_send_pdu(rail, s, TS_RAIL_ORDER_SNAP_ARRANGE);
	Stream_Free(s, TRUE);
	return error;
}<|MERGE_RESOLUTION|>--- conflicted
+++ resolved
@@ -1596,15 +1596,10 @@
 
 	error = rail_write_client_window_move_order(s, windowMove);
 
-<<<<<<< HEAD
 	if (error == ERROR_SUCCESS) {
 		WLog_Print(rail->log, WLOG_TRACE, "sending new RAIL window corners: 0x%x (%d, %d), (%d, %d)", windowMove->windowId, windowMove->left, windowMove->top, windowMove->right, windowMove->bottom);
-		error = rail_send_pdu(rail, s, RDP_RAIL_ORDER_WINDOWMOVE);
-	}
-=======
-	if (error == ERROR_SUCCESS)
 		error = rail_send_pdu(rail, s, TS_RAIL_ORDER_WINDOWMOVE);
->>>>>>> 8dcac1ad
+	}
 
 	Stream_Free(s, TRUE);
 	return error;
