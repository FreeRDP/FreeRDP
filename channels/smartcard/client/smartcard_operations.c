/**
 * FreeRDP: A Remote Desktop Protocol Implementation
 * Smartcard Device Service Virtual Channel
 *
 * Copyright (C) Alexi Volkov <alexi@myrealbox.com> 2006
 * Copyright 2011 O.S. Systems Software Ltda.
 * Copyright 2011 Anthony Tong <atong@trustedcs.com>
 *
 * Licensed under the Apache License, Version 2.0 (the "License");
 * you may not use this file except in compliance with the License.
 * You may obtain a copy of the License at
 *
 *     http://www.apache.org/licenses/LICENSE-2.0
 *
 * Unless required by applicable law or agreed to in writing, software
 * distributed under the License is distributed on an "AS IS" BASIS,
 * WITHOUT WARRANTIES OR CONDITIONS OF ANY KIND, either express or implied.
 * See the License for the specific language governing permissions and
 * limitations under the License.
 */

#ifdef HAVE_CONFIG_H
#include "config.h"
#endif

#include <assert.h>
#include <stdio.h>
#include <stdlib.h>
#include <string.h>
#include <strings.h>

#define BOOL PCSC_BOOL
#include <PCSC/pcsclite.h>
#include <PCSC/reader.h>
#include <PCSC/winscard.h>
#undef BOOL

#include <winpr/crt.h>
#include <winpr/print.h>
#include <winpr/stream.h>

#include <freerdp/freerdp.h>
#include <freerdp/channels/rdpdr.h>
#include <freerdp/utils/svc_plugin.h>

#include "smartcard_main.h"

/* [MS-RDPESC] 3.1.4 */
#define SCARD_IOCTL_ESTABLISH_CONTEXT		0x00090014	/* EstablishContext */
#define SCARD_IOCTL_RELEASE_CONTEXT		0x00090018	/* ReleaseContext */
#define SCARD_IOCTL_IS_VALID_CONTEXT		0x0009001C	/* IsValidContext */
#define SCARD_IOCTL_LIST_READER_GROUPS		0x00090020	/* ListReaderGroups */
#define SCARD_IOCTL_LIST_READERS		0x00090028	/* ListReadersA */
#define SCARD_IOCTL_INTRODUCE_READER_GROUP	0x00090050	/* IntroduceReaderGroup */
#define SCARD_IOCTL_FORGET_READER_GROUP		0x00090058	/* ForgetReader */
#define SCARD_IOCTL_INTRODUCE_READER		0x00090060	/* IntroduceReader */
#define SCARD_IOCTL_FORGET_READER		0x00090068	/* IntroduceReader */
#define SCARD_IOCTL_ADD_READER_TO_GROUP		0x00090070	/* AddReaderToGroup */
#define SCARD_IOCTL_REMOVE_READER_FROM_GROUP	0x00090078	/* RemoveReaderFromGroup */
#define SCARD_IOCTL_GET_STATUS_CHANGE		0x000900A0	/* GetStatusChangeA */
#define SCARD_IOCTL_CANCEL			0x000900A8	/* Cancel */
#define SCARD_IOCTL_CONNECT			0x000900AC	/* ConnectA */
#define SCARD_IOCTL_RECONNECT			0x000900B4	/* Reconnect */
#define SCARD_IOCTL_DISCONNECT			0x000900B8	/* Disconnect */
#define SCARD_IOCTL_BEGIN_TRANSACTION		0x000900BC	/* BeginTransaction */
#define SCARD_IOCTL_END_TRANSACTION		0x000900C0	/* EndTransaction */
#define SCARD_IOCTL_STATE			0x000900C4	/* State */
#define SCARD_IOCTL_STATUS			0x000900C8	/* StatusA */
#define SCARD_IOCTL_TRANSMIT			0x000900D0	/* Transmit */
#define SCARD_IOCTL_CONTROL			0x000900D4	/* Control */
#define SCARD_IOCTL_GETATTRIB			0x000900D8	/* GetAttrib */
#define SCARD_IOCTL_SETATTRIB			0x000900DC	/* SetAttrib */
#define SCARD_IOCTL_ACCESS_STARTED_EVENT	0x000900E0	/* SCardAccessStartedEvent */
#define SCARD_IOCTL_LOCATE_CARDS_BY_ATR		0x000900E8	/* LocateCardsByATR */

/* Decode Win CTL_CODE values */
#define WIN_CTL_FUNCTION(ctl_code)		((ctl_code & 0x3FFC) >> 2)
#define WIN_CTL_DEVICE_TYPE(ctl_code)		(ctl_code >> 16)

#define WIN_FILE_DEVICE_SMARTCARD		0x00000031

static UINT32 handle_CommonTypeHeader(SMARTCARD_DEVICE* scard, IRP* irp, size_t *inlen)
{
	UINT8 version;
	UINT8 endianess;
	UINT16 header_length;

	assert(scard);
	assert(irp);
	assert(irp->input);
	assert(inlen);

	if (Stream_GetRemainingLength(irp->input) < 8)
	{
		DEBUG_WARN("length violation %d [%d]", 8,
				Stream_GetRemainingLength(irp->input));
		return SCARD_F_INTERNAL_ERROR;
	}

	/* Process CommonTypeHeader */
	Stream_Read_UINT8(irp->input, version);
	Stream_Read_UINT8(irp->input, endianess);
	Stream_Read_UINT16(irp->input, header_length);
	Stream_Seek(irp->input, 4);

	if (0x01 != version)
	{
		DEBUG_WARN("unsupported header version %d", version);	
		return SCARD_F_INTERNAL_ERROR;
	}
	if (0x10 != endianess)
	{
		DEBUG_WARN("unsupported endianess %d", endianess);
		return SCARD_F_INTERNAL_ERROR;
	}
	if (0x08 != header_length)
	{
		DEBUG_WARN("unsupported header length %d", header_length);
		return SCARD_F_INTERNAL_ERROR;
	}

	assert(*inlen >= 8);
	*inlen -= 8;

	return 0;
}

static UINT32 handle_PrivateTypeHeader(SMARTCARD_DEVICE* scard, IRP* irp, size_t *inlen)
{
	UINT32 len;

	assert(scard);
	assert(irp);
	assert(irp->input);
	assert(inlen);

	if (Stream_GetRemainingLength(irp->input) < 8)
	{
		DEBUG_WARN("length violation %d [%d]", 8,
				Stream_GetRemainingLength(irp->input));
		return SCARD_F_INTERNAL_ERROR;
	}

	/* Process PrivateTypeHeader */
	Stream_Read_UINT32(irp->input, len);
	Stream_Seek_UINT32(irp->input);

	/* Assure the remaining length is as expected. */
	if (len < Stream_GetRemainingLength(irp->input))
	{
		DEBUG_WARN("missing payload %d [%d]",
				len, Stream_GetRemainingLength(irp->input));
		return SCARD_F_INTERNAL_ERROR;
	}

	assert(*inlen >= 8);
	*inlen -= 8;

	return 0;
}

static UINT32 handle_Context(SMARTCARD_DEVICE* scard, IRP* irp, size_t *inlen)
{
	UINT32 len;

	assert(scard);
	assert(irp);
	assert(irp->input);
	assert(inlen);

	if (Stream_GetRemainingLength(irp->input) < 4)
	{
		DEBUG_WARN("length violation %d [%d]", 4,
				Stream_GetRemainingLength(irp->input));
		return SCARD_F_INTERNAL_ERROR;
	}

	/* Process PrivateTypeHeader */
	Stream_Read_UINT32(irp->input, len);
	if (Stream_GetRemainingLength(irp->input) < len)
	{
		DEBUG_WARN("length violation %d [%d]", len,
				Stream_GetRemainingLength(irp->input));
		return SCARD_F_INTERNAL_ERROR;
	}

	Stream_Seek(irp->input, len);

	if (len > Stream_GetRemainingLength(irp->input))
	{
		DEBUG_WARN("length violation %d [%d]", len,
				Stream_GetRemainingLength(irp->input));
		return SCARD_F_INTERNAL_ERROR;
	}

	assert(*inlen >= 4 + len);
	*inlen -= 4;
	*inlen -= len;

	return 0;
}

static UINT32 handle_CardHandle(SMARTCARD_DEVICE* scard, IRP* irp, size_t *inlen)
{
	UINT32 status;
	UINT32 len;

	assert(scard);
	assert(irp);
	assert(irp->input);
	assert(inlen);

	status = handle_Context(scard, irp, inlen);
	if (status)
		return status;

	if (Stream_GetRemainingLength(irp->input) < 4)
	{
		DEBUG_WARN("length violation %d [%d]", 4,
				Stream_GetRemainingLength(irp->input));
		return SCARD_F_INTERNAL_ERROR;
	}

	Stream_Read_UINT32(irp->input, len);
	if (Stream_GetRemainingLength(irp->input) < len)
	{
		DEBUG_WARN("length violation %d [%d]", len,
				Stream_GetRemainingLength(irp->input));
		return SCARD_F_INTERNAL_ERROR;
	}

	Stream_Seek(irp->input, len);

	assert(*inlen >= len + 4);
	*inlen -= len + 4;

	return 0;
}

static UINT32 handle_RedirContextRef(SMARTCARD_DEVICE* scard, IRP* irp,
		size_t *inlen, SCARDCONTEXT* hContext)
{
	UINT32 len;

	assert(scard);
	assert(irp);
	assert(irp->input);
	assert(inlen);
	assert(hContext);

	/* Extract context handle. */
	if (Stream_GetRemainingLength(irp->input) < 4)
	{
		DEBUG_WARN("length violation %d [%d]", 4,
				Stream_GetRemainingLength(irp->input));
		return SCARD_F_INTERNAL_ERROR;
	}

	Stream_Read_UINT32(irp->input, len);
	if (len != 4)
	{
		DEBUG_WARN("length violation %d [%d]", 4,
				Stream_GetRemainingLength(irp->input));
		return SCARD_F_INTERNAL_ERROR;
	}

	Stream_Read_UINT32(irp->input, *hContext);
	DEBUG_SCARD("hContext=%p", *hContext);

	assert(*inlen >= 8);
	*inlen -= 8;

	return 0;
}

static UINT32 handle_RedirHandleRef(SMARTCARD_DEVICE* scard, IRP* irp,
		size_t *inlen, SCARDCONTEXT* hContext, SCARDHANDLE *hHandle)
{
	UINT32 len, status;

	status = handle_RedirContextRef(scard, irp, inlen, hContext);
	if (status)
		return status;

	if (Stream_GetRemainingLength(irp->input) < 4)
	{
		DEBUG_WARN("length violation %d [%d]", 4,
				Stream_GetRemainingLength(irp->input));
		return SCARD_F_INTERNAL_ERROR;
	}

	Stream_Read_UINT32(irp->input, len);
	if (len != 4)
	{
		DEBUG_WARN("length violation %d [%d]", len, 4);
		return SCARD_F_INTERNAL_ERROR;
	}

	if (Stream_GetRemainingLength(irp->input) < len)
	{
		DEBUG_WARN("length violation %d [%d]", len,
				Stream_GetRemainingLength(irp->input));
		return SCARD_F_INTERNAL_ERROR;
	}

	Stream_Read_UINT32(irp->input, *hHandle);
	DEBUG_SCARD("hCard=%p", *hHandle);

	assert(*inlen >= len + 4);
	*inlen -= len + 4;

	return 0;
}

static BOOL check_reader_is_forwarded(SMARTCARD_DEVICE *scard, const char *readerName)
{
	BOOL rc = TRUE;
	char *name = _strdup(readerName);
	char *str, *strpos=NULL, *strstatus=NULL;
	long pos, status, cpos, ret;

	assert(scard);
	assert(readerName);

	/* Extract the name, position and status from the data provided. */
	str = strtok(name, " ");
	while(str)	
	{
		strpos = strstatus;
		strstatus = str;
		str = strtok(NULL, " ");
	} 

	if (!strpos)
		goto finally;

	pos = strtol(strpos, NULL, 10);
	
	if ( strpos && strstatus )
	{
		/* Check, if the name of the reader matches. */
		if (scard->name &&  strncmp(scard->name, readerName, strlen(scard->name)))
			rc = FALSE;

		/* Check, if the position matches. */
		if (scard->path)
		{
			ret = sscanf(scard->path, "%ld", &cpos);
			if ((1 == ret) && (cpos != pos))
				rc = FALSE;
		}
	}
	else
		DEBUG_WARN("unknown reader format '%s'", readerName);

finally:
	free(name);

	if (!rc)
		DEBUG_WARN("reader '%s' not forwarded", readerName);
	
	return rc;
}

static BOOL check_handle_is_forwarded(SMARTCARD_DEVICE *scard,
		SCARDHANDLE hCard, SCARDCONTEXT hContext)
{
	BOOL rc = FALSE;
	LONG status;
	DWORD state = 0, protocol = 0;
	DWORD readerLen;
	DWORD atrLen = MAX_ATR_SIZE;
	char* readerName = NULL;
	BYTE pbAtr[MAX_ATR_SIZE];

	assert(scard);
	assert(hCard);

#ifdef SCARD_AUTOALLOCATE
	readerLen = SCARD_AUTOALLOCATE;
#else
	readerLen = 256;
	readerName = malloc(readerLen);
#endif

	status = SCardStatus(hCard, (LPSTR) &readerName, &readerLen, &state, &protocol, pbAtr, &atrLen);
	if (status == SCARD_S_SUCCESS)
	{
		rc = check_reader_is_forwarded(scard, readerName);
		if (!rc)
			DEBUG_WARN("Reader '%s' not forwarded!", readerName);
	}

#ifdef SCARD_AUTOALLOCATE
	SCardFreeMemory(hContext, readerName);
#else
	free(readerName);
#endif

	return rc;
}

static UINT32 smartcard_output_string(IRP* irp, char* src, BOOL wide)
{
	BYTE* p;
	UINT32 len;

	p = Stream_Pointer(irp->output);
	len = strlen(src) + 1;

	if (wide)
	{
		int i;

		for (i = 0; i < len; i++ )
		{
			p[2 * i] = src[i] < 0 ? '?' : src[i];
			p[2 * i + 1] = '\0';
		}

		len *= 2;
	}
	else
	{
		memcpy(p, src, len);
	}

	Stream_Seek(irp->output, len);
	return len;
}

static void smartcard_output_alignment(IRP* irp, UINT32 seed)
{
	const UINT32 field_lengths = 20;/* Remove the lengths of the fields
					 * RDPDR_HEADER, DeviceID,
					 * CompletionID, and IoStatus
					 * of Section 2.2.1.5.5 of MS-RDPEFS.
					 */
	UINT32 size = Stream_GetPosition(irp->output) - field_lengths;
	UINT32 add = (seed - (size % seed)) % seed;

	if (add > 0)
		Stream_Zero(irp->output, add);
}

static void smartcard_output_repos(IRP* irp, UINT32 written)
{
	UINT32 add = (4 - (written % 4)) % 4;

	if (add > 0)
		Stream_Zero(irp->output, add);
}

static UINT32 smartcard_output_return(IRP* irp, UINT32 status)
{
	Stream_Zero(irp->output, 256);
	return status;
}

static void smartcard_output_buffer_limit(IRP* irp, char* buffer, unsigned int length, unsigned int highLimit)
{
	int header = (length < 0) ? (0) : ((length > highLimit) ? (highLimit) : (length));

	Stream_Write_UINT32(irp->output, header);

	if (length <= 0)
	{
		Stream_Write_UINT32(irp->output, 0);
	}
	else
	{
		assert(NULL != buffer);
		if (header < length)
			length = header;

		Stream_Write(irp->output, buffer, length);
		smartcard_output_repos(irp, length);
	}
}

static void smartcard_output_buffer(IRP* irp, char* buffer, unsigned int length)
{
	smartcard_output_buffer_limit(irp, buffer, length, 0x7FFFFFFF);
}

static void smartcard_output_buffer_start_limit(IRP* irp, int length, int highLimit)
{
	int header = (length < 0) ? (0) : ((length > highLimit) ? (highLimit) : (length));

	Stream_Write_UINT32(irp->output, header);
	Stream_Write_UINT32(irp->output, 0x00000001);	/* Magic DWORD - any non zero */
}

static void smartcard_output_buffer_start(IRP* irp, int length)
{
	smartcard_output_buffer_start_limit(irp, length, 0x7FFFFFFF);
}

static UINT32 smartcard_input_string(IRP* irp, char** dest, UINT32 dataLength, BOOL wide)
{
	char* buffer;
	int bufferSize;

	bufferSize = wide ? (2 * dataLength) : dataLength;
	buffer = malloc(bufferSize + 2); /* reserve 2 bytes for the '\0' */

	Stream_Read(irp->input, buffer, bufferSize);

	if (wide)
	{
		int i;
		for (i = 0; i < dataLength; i++)
		{
			if ((buffer[2 * i] < 0) || (buffer[2 * i + 1] != 0))
				buffer[i] = '?';
			else
				buffer[i] = buffer[2 * i];
		}
	}

	buffer[dataLength] = '\0';
	*dest = buffer;

	return bufferSize;
}

static void smartcard_input_repos(IRP* irp, UINT32 read)
{
	UINT32 add = 4 - (read % 4);

	if (add < 4 && add > 0)
		Stream_Seek(irp->input, add);
}

static UINT32 smartcard_input_reader_name(IRP* irp, char** dest, BOOL wide)
{
	UINT32 dataLength;

	assert(irp);
	assert(dest);

	if (Stream_GetRemainingLength(irp->input) < 12)
	{
		DEBUG_WARN("length violation %d [%d]", 12,
				Stream_GetRemainingLength(irp->input));
		return SCARD_F_INTERNAL_ERROR;
	}

	Stream_Seek(irp->input, 8);
	Stream_Read_UINT32(irp->input, dataLength);

	if (Stream_GetRemainingLength(irp->input) < dataLength)
	{
		DEBUG_WARN("length violation %d [%d]", dataLength,
				Stream_GetRemainingLength(irp->input));
		return SCARD_F_INTERNAL_ERROR;
	}

	DEBUG_SCARD("datalength %d", dataLength);
	smartcard_input_repos(irp, smartcard_input_string(irp, dest, dataLength, wide));

	return 0;
}

static UINT32 smartcard_map_state(UINT32 state)
{
	/* is this mapping still needed? */

	if (state & SCARD_SPECIFIC)
		state = 0x00000006;
	else if (state & SCARD_NEGOTIABLE)
		state = 0x00000006;
	else if (state & SCARD_POWERED)
		state = 0x00000004;
	else if (state & SCARD_SWALLOWED)
		state = 0x00000003;
	else if (state & SCARD_PRESENT)
		state = 0x00000002;
	else if (state & SCARD_ABSENT)
		state = 0x00000001;
	else
		state = 0x00000000;

	return state;
}

static UINT32 handle_EstablishContext(SMARTCARD_DEVICE* scard, IRP* irp, size_t inlen)
{
	UINT32 status;
	UINT32 scope;
	SCARDCONTEXT hContext = -1;

	status = handle_CommonTypeHeader(scard, irp, &inlen);
	if (status)
		return status;

	status = handle_PrivateTypeHeader(scard, irp, &inlen);
	if (status)
		return status;

	/* Ensure, that the capacity expected is actually available. */
	if (Stream_GetRemainingLength(irp->input) < 4)
	{
		DEBUG_WARN("length violation %d [%d]", 4,
				Stream_GetRemainingLength(irp->input));
		return SCARD_F_INTERNAL_ERROR;
	}

	/* Read the scope from the stream. */
	Stream_Read_UINT32(irp->input, scope);

	status = SCardEstablishContext(scope, NULL, NULL, &hContext);

	Stream_Write_UINT32(irp->output, 4);	// cbContext
	Stream_Write_UINT32(irp->output, -1);	// ReferentID

	Stream_Write_UINT32(irp->output, 4);
	Stream_Write_UINT32(irp->output, hContext);

	/* TODO: store hContext in allowed context list */

	smartcard_output_alignment(irp, 8);
	return status;
}

static UINT32 handle_ReleaseContext(SMARTCARD_DEVICE* scard, IRP* irp, size_t inlen)
{
	UINT32 status;
	SCARDCONTEXT hContext = -1;

	status = handle_CommonTypeHeader(scard, irp, &inlen);
	if (status)
		return status;

	status = handle_PrivateTypeHeader(scard, irp, &inlen);
	if (status)
		return status;

	status = handle_Context(scard, irp, &inlen);
	if (status)
		return status;

	status = handle_RedirContextRef(scard, irp, &inlen, &hContext);
	if (status)
		return status;

	status = SCardReleaseContext(hContext);

	if (status)
		DEBUG_SCARD("%s (0x%08x)", pcsc_stringify_error(status), (unsigned) status);
	else
		DEBUG_SCARD("success 0x%08lx", hContext);

	smartcard_output_alignment(irp, 8);

	return status;
}

static UINT32 handle_IsValidContext(SMARTCARD_DEVICE* scard, IRP* irp, size_t inlen)
{
	UINT32 status;
	SCARDCONTEXT hContext;

	status = handle_CommonTypeHeader(scard, irp, &inlen);
	if (status)
		return status;

	status = handle_PrivateTypeHeader(scard, irp, &inlen);
	if (status)
		return status;

	status = handle_Context(scard, irp, &inlen);
	if (status)
		return status;

	status = handle_RedirContextRef(scard, irp, &inlen, &hContext);
	if (status)
		return status;

	status = SCardIsValidContext(hContext);

	if (status)
		DEBUG_SCARD("Failure: %s (0x%08x)", pcsc_stringify_error(status), (unsigned) status);
	else
		DEBUG_SCARD("Success context: 0x%08x", (unsigned) hContext);
	if (status)
		printf("Failure: %s (0x%08x)", pcsc_stringify_error(status), (unsigned) status);
	else
		printf("Success context: 0x%08x", (unsigned) hContext);

	smartcard_output_alignment(irp, 8);

	return status;
}

static UINT32 handle_ListReaders(SMARTCARD_DEVICE* scard, IRP* irp,
		size_t inlen, BOOL wide)
{
	UINT32 status;
	SCARDCONTEXT hContext;
	DWORD dwReaders;
	char *readerList = NULL, *walker;
	int elemLength, dataLength;
	int pos, poslen1, poslen2, allowed_pos;

	status = handle_CommonTypeHeader(scard, irp, &inlen);
	if (status)
		goto finish;

	status = handle_PrivateTypeHeader(scard, irp, &inlen);
	if (status)
		goto finish;

	status = handle_Context(scard, irp, &inlen);
	if (status)
		goto finish;

	/* Ensure, that the capacity expected is actually available. */
	if (Stream_GetRemainingLength(irp->input) < 0x10)
	{
		DEBUG_WARN("length violation %d [%d]", 0x10,
				Stream_GetRemainingLength(irp->input));
		status = SCARD_F_INTERNAL_ERROR;
		goto finish;
	}
	Stream_Seek(irp->input, 0x10);

	/* Read RedirScardcontextRef */
	status = handle_RedirContextRef(scard, irp, &inlen, &hContext);
	if (status)
		goto finish;

	/* ignore rest of [MS-RDPESC] 2.2.2.4 ListReaders_Call */

#ifdef SCARD_AUTOALLOCATE
	dwReaders = SCARD_AUTOALLOCATE;
	status = SCardListReaders(hContext, NULL, (LPSTR) &readerList, &dwReaders);
#else
	status = SCardListReaders(hContext, NULL, NULL, &dwReaders);

	readerList = malloc(dwReaders);
	status = SCardListReaders(hContext, NULL, readerList, &dwReaders);
#endif
	if (status != SCARD_S_SUCCESS)
	{
		DEBUG_SCARD("Failure: %s (0x%08x)", pcsc_stringify_error(status), (unsigned) status);
		goto finish;
	}

/*	DEBUG_SCARD("Success 0x%08x %d %d", (unsigned) hContext, (unsigned) cchReaders, (int) strlen(readerList));*/

	poslen1 = Stream_GetPosition(irp->output);
	Stream_Seek_UINT32(irp->output);

	Stream_Write_UINT32(irp->output, 0x01760650);

	poslen2 = Stream_GetPosition(irp->output);
	Stream_Seek_UINT32(irp->output);

	walker = readerList;
	dataLength = 0;

	/* Smartcards can be forwarded by position and name. */
	allowed_pos = -1;
	if (scard->path)
		if (1 != sscanf(scard->path, "%d", &allowed_pos))
			allowed_pos = -1;

	pos = 0;
	while (1)
	{
		elemLength = strlen(walker);
		if (elemLength == 0)
			break;

		/* Ignore readers not forwarded. */
		if ((allowed_pos < 0) || (pos == allowed_pos))
		{
			if (!scard->name || strstr(walker, scard->name))
				dataLength += smartcard_output_string(irp, walker, wide);
		}
		walker += elemLength + 1;
		pos ++;
	}

	dataLength += smartcard_output_string(irp, "\0", wide);

	pos = Stream_GetPosition(irp->output);

	Stream_SetPosition(irp->output, poslen1);
	Stream_Write_UINT32(irp->output, dataLength);
	Stream_SetPosition(irp->output, poslen2);
	Stream_Write_UINT32(irp->output, dataLength);

	Stream_SetPosition(irp->output, pos);

	smartcard_output_repos(irp, dataLength);
	smartcard_output_alignment(irp, 8);

finish:
	if (readerList)
	{
#ifdef SCARD_AUTOALLOCATE
		SCardFreeMemory(hContext, readerList);
#else
		free(readerList);
#endif
	}

	return status;
}

static UINT32 handle_GetStatusChange(SMARTCARD_DEVICE* scard, IRP* irp, size_t inlen, BOOL wide)
{
	int i;
	LONG status;
	SCARDCONTEXT hContext;
	DWORD dwTimeout = 0;
	DWORD readerCount = 0;
	SCARD_READERSTATE *readerStates = NULL, *cur;

	status = handle_CommonTypeHeader(scard, irp, &inlen);
	if (status)
		goto finish;

	status = handle_PrivateTypeHeader(scard, irp, &inlen);
	if (status)
		goto finish;

	status = handle_Context(scard, irp, &inlen);
	if (status)
		goto finish;

	/* Ensure, that the capacity expected is actually available. */
	if (Stream_GetRemainingLength(irp->input) < 12)
	{
		DEBUG_WARN("length violation %d [%d]", 12,
				Stream_GetRemainingLength(irp->input));
		status =SCARD_F_INTERNAL_ERROR;
		goto finish;
	}

	Stream_Read_UINT32(irp->input, dwTimeout);
	Stream_Read_UINT32(irp->input, readerCount);

	/* Skip reader state */
	Stream_Seek(irp->input, 4);

	/* Get context */
	status = handle_RedirContextRef(scard, irp, &inlen, &hContext);
	if (status)
		goto finish;

	/* Skip ReaderStateConformant */
	if (Stream_GetRemainingLength(irp->input) < 4 )
	{
		DEBUG_WARN("length violation %d [%d]", 4,
				Stream_GetRemainingLength(irp->input));
		status = SCARD_F_INTERNAL_ERROR;
		goto finish;
	}
	Stream_Seek(irp->input, 4);

	DEBUG_SCARD("context: 0x%08x, timeout: 0x%08x, count: %d",
		     (unsigned) hContext, (unsigned) dwTimeout, (int) readerCount);

	if (readerCount > 0)
	{
		readerStates = malloc(readerCount * sizeof(SCARD_READERSTATE));
		ZeroMemory(readerStates, readerCount * sizeof(SCARD_READERSTATE));

		for (i = 0; i < readerCount; i++)
		{
			cur = &readerStates[i];

			if (Stream_GetRemainingLength(irp->input) < 52 )
			{
				DEBUG_WARN("length violation %d [%d]", 52,
					Stream_GetRemainingLength(irp->input));
				status = SCARD_F_INTERNAL_ERROR;
				goto finish;
			}

			Stream_Seek(irp->input, 4);

			/*
			 * TODO: on-wire is little endian; need to either
			 * convert to host endian or fix the headers to
			 * request the order we want
			 */
			Stream_Read_UINT32(irp->input, cur->dwCurrentState);
			Stream_Read_UINT32(irp->input, cur->dwEventState);
			Stream_Read_UINT32(irp->input, cur->cbAtr);
			Stream_Read(irp->input, cur->rgbAtr, 32);

			Stream_Seek(irp->input, 4);

			/* reset high bytes? */
			cur->dwCurrentState &= 0x0000FFFF;
			cur->dwEventState = 0;
		}

		for (i = 0; i < readerCount; i++)
		{
			cur = &readerStates[i];
			UINT32 dataLength;

			if (Stream_GetRemainingLength(irp->input) < 12 )
			{
				DEBUG_WARN("length violation %d [%d]", 12,
					Stream_GetRemainingLength(irp->input));
				status = SCARD_F_INTERNAL_ERROR;
				goto finish;
			}

			Stream_Seek(irp->input, 8);
			Stream_Read_UINT32(irp->input, dataLength);

			if (Stream_GetRemainingLength(irp->input) < dataLength )
			{
				DEBUG_WARN("length violation %d [%d]", dataLength,
					Stream_GetRemainingLength(irp->input));
				status = SCARD_F_INTERNAL_ERROR;
				goto finish;
			}
			smartcard_input_repos(irp, smartcard_input_string(irp,
						(char **) &cur->szReader, dataLength, wide));

			DEBUG_SCARD("   \"%s\"", cur->szReader ? cur->szReader : "NULL");
			DEBUG_SCARD("       user: 0x%08x, state: 0x%08x, event: 0x%08x",
				(unsigned) cur->pvUserData, (unsigned) cur->dwCurrentState,
				(unsigned) cur->dwEventState);

			if (!cur->szReader)
			{
				DEBUG_WARN("cur->szReader=%p", cur->szReader);
				continue;
			}
			if (strcmp(cur->szReader, "\\\\?PnP?\\Notification") == 0)
				cur->dwCurrentState |= SCARD_STATE_IGNORE;
		}
	}
	else
	{
		readerStates = NULL;
	}

	status = SCardGetStatusChange(hContext, (DWORD) dwTimeout, readerStates, (DWORD) readerCount);

	if (status != SCARD_S_SUCCESS)
		DEBUG_SCARD("Failure: %s (0x%08x)", pcsc_stringify_error(status), (unsigned) status);
	else
		DEBUG_SCARD("Success");

	Stream_Write_UINT32(irp->output, readerCount);
	Stream_Write_UINT32(irp->output, 0x00084dd8);
	Stream_Write_UINT32(irp->output, readerCount);

	for (i = 0; i < readerCount; i++)
	{
		cur = &readerStates[i];

		DEBUG_SCARD("   \"%s\"", cur->szReader ? cur->szReader : "NULL");
		DEBUG_SCARD("       user: 0x%08x, state: 0x%08x, event: 0x%08x",
			(unsigned) cur->pvUserData, (unsigned) cur->dwCurrentState,
			(unsigned) cur->dwEventState);

		/* TODO: do byte conversions if necessary */
		Stream_Write_UINT32(irp->output, cur->dwCurrentState);
		Stream_Write_UINT32(irp->output, cur->dwEventState);
		Stream_Write_UINT32(irp->output, cur->cbAtr);
		Stream_Write(irp->output, cur->rgbAtr, 32);

		Stream_Zero(irp->output, 4);

		free((void *)cur->szReader);
	}

	smartcard_output_alignment(irp, 8);

finish:
	if (readerStates)
		free(readerStates);

	return status;
}

static UINT32 handle_Cancel(SMARTCARD_DEVICE *scard, IRP* irp, size_t inlen)
{
	LONG status;
	SCARDCONTEXT hContext;

	status = handle_CommonTypeHeader(scard, irp, &inlen);
	if (status)
		return status;

	status = handle_PrivateTypeHeader(scard, irp, &inlen);
	if (status)
		return status;

	status = handle_Context(scard, irp, &inlen);
	if (status)
		return status;

	status = handle_RedirContextRef(scard, irp, &inlen, &hContext);
	if (status)
		return status;

	status = SCardCancel(hContext);

	if (status != SCARD_S_SUCCESS)
		DEBUG_SCARD("Failure: %s (0x%08x)", pcsc_stringify_error(status), (unsigned) status);
	else
		DEBUG_SCARD("Success context: 0x%08x %s", (unsigned) hContext, pcsc_stringify_error(status));

	smartcard_output_alignment(irp, 8);

	return status;
}

static UINT32 handle_Connect(SMARTCARD_DEVICE* scard, IRP* irp, size_t inlen, BOOL wide)
{
	LONG status;
	SCARDCONTEXT hContext;
	char* readerName = NULL;
	DWORD dwShareMode = 0;
	DWORD dwPreferredProtocol = 0;
	DWORD dwActiveProtocol = 0;
	SCARDHANDLE hCard;

	status = handle_CommonTypeHeader(scard, irp, &inlen);
	if (status)
		goto finish;

	status = handle_PrivateTypeHeader(scard, irp, &inlen);
	if (status)
		goto finish;

	/* Skip ptrReader */
	if (Stream_GetRemainingLength(irp->input) < 4)
	{
		DEBUG_WARN("Length violadion %d [%d]", 4,
				Stream_GetRemainingLength(irp->input));
		status = SCARD_F_INTERNAL_ERROR;
		goto finish;
	}
	Stream_Seek(irp->input, 4);

	/* Read common data */
	status = handle_Context(scard, irp, &inlen);
	if (status)
		goto finish;
	
	if (Stream_GetRemainingLength(irp->input) < 8)
	{
		DEBUG_WARN("Length violadion %d [%d]", 8,
				Stream_GetRemainingLength(irp->input));
		status = SCARD_F_INTERNAL_ERROR;
		goto finish;
	}

	Stream_Read_UINT32(irp->input, dwShareMode);
	Stream_Read_UINT32(irp->input, dwPreferredProtocol);

	status = smartcard_input_reader_name(irp, &readerName, wide);
	if (status)
		goto finish;
	
	status = handle_RedirContextRef(scard, irp, &inlen, &hContext);
	if (status)
		goto finish;

	DEBUG_SCARD("(context: 0x%08x, share: 0x%08x, proto: 0x%08x, reader: \"%s\")",
		(unsigned) hContext, (unsigned) dwShareMode,
		(unsigned) dwPreferredProtocol, readerName ? readerName : "NULL");

	if (!check_reader_is_forwarded(scard, readerName))
	{
		DEBUG_WARN("Reader '%s' not forwarded!", readerName);
		status = SCARD_E_INVALID_TARGET;
		goto finish;
	}

	status = SCardConnect(hContext, readerName, (DWORD) dwShareMode,
		(DWORD) dwPreferredProtocol, &hCard, (DWORD *) &dwActiveProtocol);

	if (status != SCARD_S_SUCCESS)
		DEBUG_WARN("Failure: %s 0x%08x", pcsc_stringify_error(status), (unsigned) status);
	else
		DEBUG_SCARD("Success 0x%08x", (unsigned) hCard);

	Stream_Write_UINT32(irp->output, 0x00000000);
	Stream_Write_UINT32(irp->output, 0x00000000);
	Stream_Write_UINT32(irp->output, 0x00000004);
	Stream_Write_UINT32(irp->output, 0x016Cff34);
	Stream_Write_UINT32(irp->output, dwActiveProtocol);
	Stream_Write_UINT32(irp->output, 0x00000004);
	Stream_Write_UINT32(irp->output, hCard);

	smartcard_output_alignment(irp, 8);

finish:
	if (readerName)
		free(readerName);

	return status;
}

static UINT32 handle_Reconnect(SMARTCARD_DEVICE* scard, IRP* irp, size_t inlen)
{
	LONG status;
	SCARDCONTEXT hContext;
	SCARDHANDLE hCard;
	DWORD dwShareMode = 0;
	DWORD dwPreferredProtocol = 0;
	DWORD dwInitialization = 0;
	DWORD dwActiveProtocol = 0;

	status = handle_CommonTypeHeader(scard, irp, &inlen);
	if (status)
		return status;

	status = handle_PrivateTypeHeader(scard, irp, &inlen);
	if (status)
		return status;

	status = handle_CardHandle(scard, irp, &inlen);
	if (status)
		return status;

	if (Stream_GetRemainingLength(irp->input) < 12)
	{
		DEBUG_WARN("length violation %d [%d]", 12,
			Stream_GetRemainingLength(irp->input));
		return SCARD_F_INTERNAL_ERROR;
	}

	Stream_Read_UINT32(irp->input, dwShareMode);
	Stream_Read_UINT32(irp->input, dwPreferredProtocol);
	Stream_Read_UINT32(irp->input, dwInitialization);

	status = handle_RedirHandleRef(scard, irp, &inlen, &hContext, &hCard);
	if (status)
		return status;

	DEBUG_SCARD("(context: 0x%08x, hcard: 0x%08x, share: 0x%08x, proto: 0x%08x, init: 0x%08x)",
		(unsigned) hContext, (unsigned) hCard,
		(unsigned) dwShareMode, (unsigned) dwPreferredProtocol, (unsigned) dwInitialization);

	if (!check_handle_is_forwarded(scard, hCard, hContext))
	{
		DEBUG_WARN("invalid handle %p [%p]", hCard, hContext);
		return SCARD_E_INVALID_TARGET;
	}

	status = SCardReconnect(hCard, (DWORD) dwShareMode, (DWORD) dwPreferredProtocol,
	    (DWORD) dwInitialization, (LPDWORD) &dwActiveProtocol);

	if (status != SCARD_S_SUCCESS)
		DEBUG_SCARD("Failure: %s (0x%08x)", pcsc_stringify_error(status), (unsigned) status);
	else
		DEBUG_SCARD("Success (proto: 0x%08x)", (unsigned) dwActiveProtocol);

	Stream_Write_UINT32(irp->output, dwActiveProtocol);
	smartcard_output_alignment(irp, 8);

	return status;
}

static UINT32 handle_Disconnect(SMARTCARD_DEVICE* scard, IRP* irp, size_t inlen)
{
	LONG status;
	SCARDCONTEXT hContext;
	SCARDHANDLE hCard;
	DWORD dwDisposition = 0;

	status = handle_CommonTypeHeader(scard, irp, &inlen);
	if (status)
		return status;

	status = handle_PrivateTypeHeader(scard, irp, &inlen);
	if (status)
		return status;

	status = handle_CardHandle(scard, irp, &inlen);
	if (status)
		return status;

	if (Stream_GetRemainingLength(irp->input) < 4)
	{
		DEBUG_WARN("length violation %d [%d]", 4,
			Stream_GetRemainingLength(irp->input));
		return SCARD_F_INTERNAL_ERROR;
	}

	Stream_Read_UINT32(irp->input, dwDisposition);
	
	status = handle_RedirHandleRef(scard, irp, &inlen, &hContext, &hCard);
	if (status)
		return status;

	DEBUG_SCARD("(context: 0x%08x, hcard: 0x%08x, disposition: 0x%08x)",
		(unsigned) hContext, (unsigned) hCard, (unsigned) dwDisposition);

	if (!check_handle_is_forwarded(scard, hCard, hContext))
	{
		DEBUG_WARN("invalid handle %p [%p]", hCard, hContext);
		return SCARD_E_INVALID_TARGET;
	}

	status = SCardDisconnect(hCard, (DWORD) dwDisposition);

	if (status != SCARD_S_SUCCESS)
		DEBUG_SCARD("Failure: %s (0x%08x)", pcsc_stringify_error(status), (unsigned) status);
	else
		DEBUG_SCARD("Success");

	smartcard_output_alignment(irp, 8);

	return status;
}

static UINT32 handle_BeginTransaction(SMARTCARD_DEVICE* scard, IRP* irp, size_t inlen)
{
	LONG status;
	SCARDHANDLE hCard;
	SCARDCONTEXT hContext;

	status = handle_CommonTypeHeader(scard, irp, &inlen);
	if (status)
		return status;

	status = handle_PrivateTypeHeader(scard, irp, &inlen);
	if (status)
		return status;

	status = handle_CardHandle(scard, irp, &inlen);
	if (status)
		return status;

	if (Stream_GetRemainingLength(irp->input) < 4)
	{
		DEBUG_WARN("length violation %d [%d]", 4,
			Stream_GetRemainingLength(irp->input));
		return SCARD_F_INTERNAL_ERROR;
	}
	Stream_Seek(irp->input, 4);

	status = handle_RedirHandleRef(scard, irp, &inlen, &hContext, &hCard);
	if (status)
		return status;

	if (!check_handle_is_forwarded(scard, hCard, hContext))
	{
		DEBUG_WARN("invalid handle %p [%p]", hCard, hContext);
		return SCARD_E_INVALID_TARGET;
	}

	status = SCardBeginTransaction(hCard);

	if (status != SCARD_S_SUCCESS)
		DEBUG_SCARD("Failure: %s (0x%08x)", pcsc_stringify_error(status), (unsigned) status);
	else
		DEBUG_SCARD("Success hcard: 0x%08x", (unsigned) hCard);

	smartcard_output_alignment(irp, 8);

	return status;
}

static UINT32 handle_EndTransaction(SMARTCARD_DEVICE* scard, IRP* irp, size_t inlen)
{
	LONG status;
	SCARDHANDLE hCard;
	SCARDCONTEXT hContext;
	DWORD dwDisposition = 0;

	status = handle_CommonTypeHeader(scard, irp, &inlen);
	if (status)
		return status;

	status = handle_PrivateTypeHeader(scard, irp, &inlen);
	if (status)
		return status;

	status = handle_CardHandle(scard, irp, &inlen);
	if (status)
		return status;

	if (Stream_GetRemainingLength(irp->input) < 4)
	{
		DEBUG_WARN("length violation %d [%d]", 4,
			Stream_GetRemainingLength(irp->input));
		return SCARD_F_INTERNAL_ERROR;
	}
	Stream_Read_UINT32(irp->input, dwDisposition);

	status = handle_RedirHandleRef(scard, irp, &inlen, &hContext, &hCard);
	if (status)
		return status;

	if (!check_handle_is_forwarded(scard, hCard, hContext))
	{
		DEBUG_WARN("invalid handle %p [%p]", hCard, hContext);
		return SCARD_E_INVALID_TARGET;
	}

	status = SCardEndTransaction(hCard, dwDisposition);

	if (status != SCARD_S_SUCCESS)
		DEBUG_SCARD("Failure: %s (0x%08x)", pcsc_stringify_error(status), (unsigned) status);
	else
		DEBUG_SCARD("Success hcard: 0x%08x", (unsigned) hCard);

	smartcard_output_alignment(irp, 8);

	return status;
}

static UINT32 handle_State(SMARTCARD_DEVICE* scard, IRP* irp, size_t inlen)
{
	LONG status;
	SCARDHANDLE hCard;
	SCARDCONTEXT hContext;
	DWORD state = 0, protocol = 0;
	DWORD readerLen;
	DWORD atrLen = MAX_ATR_SIZE;
	char* readerName = NULL;
	BYTE pbAtr[MAX_ATR_SIZE];

#ifdef WITH_DEBUG_SCARD
	int i;
#endif

	status = handle_CommonTypeHeader(scard, irp, &inlen);
	if (status)
		goto finish;

	status = handle_PrivateTypeHeader(scard, irp, &inlen);
	if (status)
		goto finish;

	status = handle_CardHandle(scard, irp, &inlen);
	if (status)
		goto finish;

	if (Stream_GetRemainingLength(irp->input) < 8)
	{
		DEBUG_WARN("length violation %d [%d]", 8,
			Stream_GetRemainingLength(irp->input));
		status = SCARD_F_INTERNAL_ERROR;
		goto finish;
	}

	Stream_Seek(irp->input, 4);
	Stream_Seek_UINT32(irp->input);	/* atrLen */
	inlen -= 8;

	status = handle_RedirHandleRef(scard, irp, &inlen, &hContext, &hCard);
	if (status)
		goto finish;

	if (!check_handle_is_forwarded(scard, hCard, hContext))
	{
		DEBUG_WARN("invalid handle %p [%p]", hCard, hContext);
		status = SCARD_E_INVALID_TARGET;
		goto finish;
	}

#ifdef SCARD_AUTOALLOCATE
	readerLen = SCARD_AUTOALLOCATE;

	status = SCardStatus(hCard, (LPSTR) &readerName, &readerLen, &state, &protocol, pbAtr, &atrLen);
#else
	readerLen = 256;
	readerName = malloc(readerLen);

	status = SCardStatus(hCard, (LPSTR) readerName, &readerLen, &state, &protocol, pbAtr, &atrLen);
#endif

	if (status != SCARD_S_SUCCESS)
	{
		DEBUG_SCARD("Failure: %s (0x%08x)", pcsc_stringify_error(status), (unsigned) status);
		status = smartcard_output_return(irp, status);
		goto finish;
	}

	DEBUG_SCARD("Success (hcard: 0x%08x len: %d state: 0x%08x, proto: 0x%08x)",
		(unsigned) hCard, (int) atrLen, (unsigned) state, (unsigned) protocol);

#ifdef WITH_DEBUG_SCARD
	fprintf(stderr, "       ATR: ");
	for (i = 0; i < atrLen; i++)
		fprintf(stderr, "%02x%c", pbAtr[i], (i == atrLen - 1) ? ' ' : ':');
	fprintf(stderr, "\n");
#endif

	state = smartcard_map_state(state);

	Stream_Write_UINT32(irp->output, state);
	Stream_Write_UINT32(irp->output, protocol);
	Stream_Write_UINT32(irp->output, atrLen);
	Stream_Write_UINT32(irp->output, 0x00000001);
	Stream_Write_UINT32(irp->output, atrLen);
	Stream_Write(irp->output, pbAtr, atrLen);

	smartcard_output_repos(irp, atrLen);
	smartcard_output_alignment(irp, 8);

finish:
	if (readerName)
	{
#ifdef SCARD_AUTOALLOCATE
		SCardFreeMemory(hContext, readerName);
#else
		free(readerName);
#endif
	}

	return status;
}

static DWORD handle_Status(SMARTCARD_DEVICE *scard, IRP* irp, size_t inlen, BOOL wide)
{
	LONG status;
	SCARDHANDLE hCard;
	SCARDCONTEXT hContext;
	DWORD state, protocol;
	DWORD readerLen = 0;
	DWORD atrLen = MAX_ATR_SIZE;
	char* readerName = NULL;
	BYTE *pbAtr = NULL;
	UINT32 dataLength = 0;
	int pos, poslen1, poslen2;

#ifdef WITH_DEBUG_SCARD
	int i;
#endif

	status = handle_CommonTypeHeader(scard, irp, &inlen);
	if (status)
		goto finish;

	status = handle_PrivateTypeHeader(scard, irp, &inlen);
	if (status)
		goto finish;

	status = handle_CardHandle(scard, irp, &inlen);
	if (status)
		goto finish;

	if (Stream_GetRemainingLength(irp->input) < 12)
	{
		DEBUG_WARN("length violation %d [%d]", 12,
				Stream_GetRemainingLength(irp->input));
		status = SCARD_F_INTERNAL_ERROR;
		goto finish;
	}
	Stream_Seek(irp->input, 4);
	Stream_Read_UINT32(irp->input, readerLen);
	Stream_Read_UINT32(irp->input, atrLen);
	
	status = handle_RedirHandleRef(scard, irp, &inlen, &hContext, &hCard);
	if (status)
		goto finish;

	if (!check_handle_is_forwarded(scard, hCard, hContext))
	{
		DEBUG_WARN("invalid handle %p [%p]", hCard, hContext);
		status = SCARD_E_INVALID_TARGET;
		goto finish;
	}

	pbAtr = malloc(sizeof(BYTE) * atrLen);
#ifdef SCARD_AUTOALLOCATE
	readerLen = SCARD_AUTOALLOCATE;

	status = SCardStatus(hCard, (LPSTR) &readerName, &readerLen, &state, &protocol, pbAtr, &atrLen);
#else
	readerLen = 256;
	readerName = malloc(readerLen);

	status = SCardStatus(hCard, (LPSTR) readerName, &readerLen, &state, &protocol, pbAtr, &atrLen);
#endif

	if (status != SCARD_S_SUCCESS)
	{
		DEBUG_SCARD("Failure: %s (0x%08x)", pcsc_stringify_error(status), (unsigned) status);
		status = smartcard_output_return(irp, status);
		goto finish;
	}

	DEBUG_SCARD("Success (state: 0x%08x, proto: 0x%08x)", (unsigned) state, (unsigned) protocol);
	DEBUG_SCARD("       Reader: \"%s\"", readerName ? readerName : "NULL");

#ifdef WITH_DEBUG_SCARD
	fprintf(stderr, "       ATR: ");
	for (i = 0; i < atrLen; i++)
		fprintf(stderr, "%02x%c", pbAtr[i], (i == atrLen - 1) ? ' ' : ':');
	fprintf(stderr, "\n");
#endif

	state = smartcard_map_state(state);

	poslen1 = Stream_GetPosition(irp->output);
	Stream_Write_UINT32(irp->output, readerLen);
	Stream_Write_UINT32(irp->output, 0x00020000);
	Stream_Write_UINT32(irp->output, state);
	Stream_Write_UINT32(irp->output, protocol);
	Stream_Write(irp->output, pbAtr, atrLen);

	if (atrLen < 32)
		Stream_Zero(irp->output, 32 - atrLen);
	Stream_Write_UINT32(irp->output, atrLen);

	poslen2 = Stream_GetPosition(irp->output);
	Stream_Write_UINT32(irp->output, readerLen);

	if (readerName)
		dataLength += smartcard_output_string(irp, readerName, wide);
	dataLength += smartcard_output_string(irp, "\0", wide);
	smartcard_output_repos(irp, dataLength);

	pos = Stream_GetPosition(irp->output);
	Stream_SetPosition(irp->output, poslen1);
	Stream_Write_UINT32(irp->output,dataLength);
	Stream_SetPosition(irp->output, poslen2);
	Stream_Write_UINT32(irp->output,dataLength);
	Stream_SetPosition(irp->output, pos);

	smartcard_output_alignment(irp, 8);

finish:
	if (readerName)
	{
#ifdef SCARD_AUTOALLOCATE
		SCardFreeMemory(hContext, readerName); 
#else
		free(readerName);
#endif
	}

	if (pbAtr)
		free(pbAtr);

	return status;
}

static void Stream_Dump(wStream *s)
{
	size_t size = Stream_GetRemainingLength(s);
	int i;

	fprintf(stderr, "-------------------------- Start [%s] [%zd] ------------------------",
			__func__, size);
	for(i=0; i<size; i++)
	{
		fprintf(stderr, "%02X", s->pointer[i]);
		if (i % 80 == 0)
			fprintf(stderr, "\n");
	}
	fprintf(stderr, "\n");
	fprintf(stderr, "-------------------------- End [%s] ------------------------", __func__);
}

static UINT32 handle_Transmit(SMARTCARD_DEVICE* scard, IRP* irp, size_t inlen)
{
	LONG status;
	SCARDHANDLE hCard;
	SCARDCONTEXT hContext;
	UINT32 pioSendPciBufferPtr;
	UINT32 ptrSendBuffer;
	UINT32 ptrIoRecvPciBuffer;
	UINT32 recvBufferIsNULL;
	UINT32 linkedLen;
	void *tmp;
	union
	{
		SCARD_IO_REQUEST *rq;
		UINT32 *u32;
		void *v;
	} ioSendPci, ioRecvPci;

	SCARD_IO_REQUEST *pPioRecvPci = NULL;
	DWORD cbSendLength = 0, cbRecvLength = 0;
	BYTE *sendBuf = NULL, *recvBuf = NULL;

	ioSendPci.v = NULL;
	ioRecvPci.v = NULL;

	status = handle_CommonTypeHeader(scard, irp, &inlen);
	if (status)
		goto finish;

	status = handle_PrivateTypeHeader(scard, irp, &inlen);
	if (status)
		goto finish;

	status = handle_CardHandle(scard, irp, &inlen);
	if (status)
		goto finish;

	if (Stream_GetRemainingLength(irp->input) < 32)
	{
		DEBUG_WARN("length violation %d [%d]", 32,
				Stream_GetRemainingLength(irp->input));
		status = SCARD_F_INTERNAL_ERROR;
		goto finish;
	}

	ioSendPci.v = malloc(sizeof(SCARD_IO_REQUEST));
	ioRecvPci.v = malloc(sizeof(SCARD_IO_REQUEST));

	Stream_Read_UINT32(irp->input, ioSendPci.rq->dwProtocol);
	Stream_Read_UINT32(irp->input, ioSendPci.rq->cbPciLength);
	Stream_Read_UINT32(irp->input, pioSendPciBufferPtr);

	Stream_Read_UINT32(irp->input, cbSendLength);
	Stream_Read_UINT32(irp->input, ptrSendBuffer);
	Stream_Read_UINT32(irp->input, ptrIoRecvPciBuffer);
	Stream_Read_UINT32(irp->input, recvBufferIsNULL);
	Stream_Read_UINT32(irp->input, cbRecvLength);

	status = handle_RedirHandleRef(scard, irp, &inlen, &hContext, &hCard);
	if (status)
		goto finish;
	
<<<<<<< HEAD
	DEBUG_WARN("dwProtocol=%X, cbPciLength=%d, pioSendPciBufferPtr=%d, cbSendLength,=%d, ptrSendBuffer=%d, ptrIoRecvPciBuffer=%d, recvBufferIsNULL=%d, cbRecvLength=%d",
	irp->input, ioSendPci.rq->dwProtocol,
	irp->input, ioSendPci.rq->cbPciLength,
	irp->input, pioSendPciBufferPtr,
	irp->input, cbSendLength,
	irp->input, ptrSendBuffer,
	irp->input, ptrIoRecvPciBuffer,
	irp->input, recvBufferIsNULL,
	irp->input, cbRecvLength);
=======
	DEBUG_WARN("dwProtocol=%X, cbPciLength=%d, pioSendPciBufferPtr=%d, cbSendLength=%d, ptrSendBuffer,=%d, ptrIoRecvPciBuffer=%d, recvBufferIsNULL=%d, cbRecvLength=%d",
	ioSendPci.rq->dwProtocol,
	ioSendPci.rq->cbPciLength,
	pioSendPciBufferPtr,
	cbSendLength,
	ptrSendBuffer,
	ptrIoRecvPciBuffer,
	recvBufferIsNULL,
	cbRecvLength);
>>>>>>> 1148a8c9

	Stream_Dump(irp->input);

	/* Check, if there is data available from the ipSendPci element */
	if (pioSendPciBufferPtr)
	{
		if (Stream_GetRemainingLength(irp->input) < 8)
		{
			DEBUG_WARN("length violation %d [%d]", 8,
					Stream_GetRemainingLength(irp->input));
			status = SCARD_F_INTERNAL_ERROR;
			goto finish;
		}
		Stream_Read_UINT32(irp->input, linkedLen);

		if (Stream_GetRemainingLength(irp->input) < ioSendPci.rq->cbPciLength)
		{
			DEBUG_WARN("length violation %d [%d]", ioSendPci.rq->cbPciLength,
					Stream_GetRemainingLength(irp->input));
			status = SCARD_F_INTERNAL_ERROR;
			goto finish;
		}
		
		/* For details see 2.2.1.8 SCardIO_Request in MS-RDPESC and
		 * http://msdn.microsoft.com/en-us/library/windows/desktop/aa379807%28v=vs.85%29.aspx
		 */
		if (linkedLen < ioSendPci.rq->cbPciLength - sizeof(SCARD_IO_REQUEST))
		{
			DEBUG_WARN("SCARD_IO_REQUEST with invalid extra byte length %d [%d]",
					ioSendPci.rq->cbPciLength - sizeof(SCARD_IO_REQUEST), linkedLen);
			status = SCARD_F_INTERNAL_ERROR;
			goto finish;
		}
		tmp = realloc(ioSendPci.v, ioSendPci.rq->cbPciLength);
		if (!tmp)
			goto finish;
		ioSendPci.v = tmp;

		Stream_Read(irp->input, &ioSendPci.rq[1], ioSendPci.rq->cbPciLength);
	}
	else
		ioSendPci.rq->cbPciLength = sizeof(SCARD_IO_REQUEST);

	/* Check, if there is data available from the SendBufferPointer */
	if (ptrSendBuffer)
	{
		if (Stream_GetRemainingLength(irp->input) < 4)
		{
			DEBUG_WARN("length violation %d [%d]", 4,
					Stream_GetRemainingLength(irp->input));
			status = SCARD_F_INTERNAL_ERROR;
			goto finish;
		}
		Stream_Read_UINT32(irp->input, linkedLen);

		/* Just check for too few bytes, there may be more actual
		 * data than is used due to padding. */
		if (linkedLen < cbSendLength)
		{
			DEBUG_WARN("SendBuffer invalid byte length %d [%d]",
					cbSendLength, linkedLen);
			status = SCARD_F_INTERNAL_ERROR;
			goto finish;
		}
		if (Stream_GetRemainingLength(irp->input) < cbSendLength)
		{
			DEBUG_WARN("length violation %d [%d]", cbSendLength,
					Stream_GetRemainingLength(irp->input));
			status = SCARD_F_INTERNAL_ERROR;
			goto finish;
		}
		sendBuf = malloc(cbSendLength);
		Stream_Read(irp->input, sendBuf, cbSendLength);
	}

	/* Check, if a response is desired. */
	if (cbRecvLength && !recvBufferIsNULL)
		recvBuf = malloc(cbRecvLength);
	else
		cbRecvLength = 0;

	if (ptrIoRecvPciBuffer)
	{
		if (Stream_GetRemainingLength(irp->input) < 8)
		{
			DEBUG_WARN("length violation %d [%d]", 8,
					Stream_GetRemainingLength(irp->input));
			status = SCARD_F_INTERNAL_ERROR;
			goto finish;
		}
		/* recvPci */
		Stream_Read_UINT32(irp->input, linkedLen);
		Stream_Read_UINT16(irp->input, ioRecvPci.rq->dwProtocol);
		Stream_Read_UINT16(irp->input, ioRecvPci.rq->cbPciLength);
	
		/* Just check for too few bytes, there may be more actual
		 * data than is used due to padding. */
		if (linkedLen < ioSendPci.rq->cbPciLength)
		{
			DEBUG_WARN("SCARD_IO_REQUEST with invalid extra byte length %d [%d]",
					ioSendPci.rq->cbPciLength - sizeof(SCARD_IO_REQUEST), linkedLen);
			status = SCARD_F_INTERNAL_ERROR;
			goto finish;
		}

<<<<<<< HEAD
		if (Stream_GetRemainingLength(irp->input) < ioRecvPci.rq->cbPciLength)
		{
			DEBUG_WARN("length violation %d [%d]", ioRecvPci.rq->cbPciLength,
=======
		if (Stream_GetRemainingLength(irp->input) < ioSendPci.rq->cbPciLength)
		{
			DEBUG_WARN("length violation %d [%d]", ioSendPci.rq->cbPciLength,
>>>>>>> 1148a8c9
					Stream_GetRemainingLength(irp->input));
			status = SCARD_F_INTERNAL_ERROR;
			goto finish;
		}

		/* Read data, see
		 * http://msdn.microsoft.com/en-us/library/windows/desktop/aa379807%28v=vs.85%29.aspx
		 */
		tmp = realloc(ioRecvPci.v, ioRecvPci.rq->cbPciLength);
		if (!tmp)
			goto finish;
		ioRecvPci.v = tmp;

		Stream_Read(irp->input, &ioRecvPci.rq[1], ioRecvPci.rq->cbPciLength);

		pPioRecvPci = ioRecvPci.rq;
	}
	else
		pPioRecvPci = NULL;

	DEBUG_SCARD("SCardTransmit(hcard: 0x%08lx, send: %d bytes, recv: %d bytes)",
		(long unsigned) hCard, (int) cbSendLength, (int) cbRecvLength);

	if (!check_handle_is_forwarded(scard, hCard, hContext))
	{
		DEBUG_WARN("invalid handle %p [%p]", hCard, hContext);
		status = SCARD_E_INVALID_TARGET;
		goto finish;
	}

	status = SCardTransmit(hCard, ioSendPci.rq, sendBuf, cbSendLength,
			   pPioRecvPci, recvBuf, &cbRecvLength);

	if (status != SCARD_S_SUCCESS)
	{
		DEBUG_SCARD("Failure: %s (0x%08x)", pcsc_stringify_error(status), (unsigned) status);
	}
	else
	{
		DEBUG_SCARD("Success (%d bytes)", (int) cbRecvLength);

		Stream_Write_UINT32(irp->output, 0); 	/* pioRecvPci 0x00; */

		if (recvBuf)
		{
			smartcard_output_buffer_start(irp, cbRecvLength);	/* start of recvBuf output */
			smartcard_output_buffer(irp, (char*) recvBuf, cbRecvLength);
		}
	}

	smartcard_output_alignment(irp, 8);

finish:
	if (sendBuf)
		free(sendBuf);
	if (recvBuf)
		free(recvBuf);
	if (ioSendPci.v)
		free(ioSendPci.v);
	if (ioRecvPci.v)
		free(ioRecvPci.v);

	return status;
}

static UINT32 handle_Control(SMARTCARD_DEVICE* scard, IRP* irp, size_t inlen)
{
	LONG status;
	SCARDCONTEXT hContext;
	SCARDHANDLE hCard;
	UINT32 pvInBuffer, fpvOutBufferIsNULL;
	UINT32 controlCode;
	UINT32 controlFunction;
	BYTE* recvBuffer = NULL;
	BYTE* sendBuffer = NULL;
	UINT32 recvLength;
	DWORD nBytesReturned;
	DWORD outBufferSize;

	status = handle_CommonTypeHeader(scard, irp, &inlen);
	if (status)
		goto finish;

	status = handle_PrivateTypeHeader(scard, irp, &inlen);
	if (status)
		goto finish;

	status = handle_CardHandle(scard, irp, &inlen);
	if (status)
		goto finish;

	if (Stream_GetRemainingLength(irp->input) < 20)
	{
		DEBUG_WARN("length violation %d [%d]", 20,
				Stream_GetRemainingLength(irp->input));
		status = SCARD_F_INTERNAL_ERROR;
		goto finish;
	}

	Stream_Read_UINT32(irp->input, controlCode);
	Stream_Read_UINT32(irp->input, recvLength);
	Stream_Read_UINT32(irp->input, pvInBuffer);
	Stream_Read_UINT32(irp->input, fpvOutBufferIsNULL);
	Stream_Read_UINT32(irp->input, outBufferSize);

	status = handle_RedirHandleRef(scard, irp, &inlen, &hContext, &hCard);
	if (status)
		goto finish;

	/* Translate Windows SCARD_CTL_CODE's to corresponding local code */
	if (WIN_CTL_DEVICE_TYPE(controlCode) == WIN_FILE_DEVICE_SMARTCARD)
	{
		controlFunction = WIN_CTL_FUNCTION(controlCode);
		controlCode = SCARD_CTL_CODE(controlFunction);
	}
	DEBUG_SCARD("controlCode: 0x%08x", (unsigned) controlCode);

	if (pvInBuffer)
	{
		/* Get the size of the linked data. */
		if (Stream_GetRemainingLength(irp->input) < 4)
		{
			DEBUG_WARN("length violation %d [%d]", 4,
					Stream_GetRemainingLength(irp->input));
			status = SCARD_F_INTERNAL_ERROR;
			goto finish;
		}
		Stream_Read_UINT32(irp->input, recvLength);

		/* Check, if there is actually enough data... */
		if (Stream_GetRemainingLength(irp->input) < recvLength)
		{
			DEBUG_WARN("length violation %d [%d]", recvLength,
					Stream_GetRemainingLength(irp->input));
			status = SCARD_F_INTERNAL_ERROR;
			goto finish;
		}
		recvBuffer = malloc(recvLength);

		Stream_Read(irp->input, recvBuffer, recvLength);
	}

	nBytesReturned = outBufferSize;
	sendBuffer = malloc(outBufferSize);

	if (!check_handle_is_forwarded(scard, hCard, hContext))
	{
		DEBUG_WARN("invalid handle %p [%p]", hCard, hContext);
		status = SCARD_E_INVALID_TARGET;
		goto finish;
	}

	status = SCardControl(hCard, (DWORD) controlCode, recvBuffer, (DWORD) recvLength,
		sendBuffer, (DWORD) outBufferSize, &nBytesReturned);

	if (status != SCARD_S_SUCCESS)
		DEBUG_SCARD("Failure: %s (0x%08x)", pcsc_stringify_error(status), (unsigned) status);
	else
		DEBUG_SCARD("Success (out: %u bytes)", (unsigned) nBytesReturned);

	Stream_Write_UINT32(irp->output, (UINT32) nBytesReturned);
	Stream_Write_UINT32(irp->output, 0x00000004);
	Stream_Write_UINT32(irp->output, nBytesReturned);

	if (nBytesReturned > 0)
	{
		Stream_Write(irp->output, sendBuffer, nBytesReturned);
		smartcard_output_repos(irp, nBytesReturned);
	}

	smartcard_output_alignment(irp, 8);

finish:
	if (recvBuffer)
		free(recvBuffer);
	if (sendBuffer)
		free(sendBuffer);

	return status;
}

static UINT32 handle_GetAttrib(SMARTCARD_DEVICE* scard, IRP* irp, size_t inlen)
{
	LONG status;
	SCARDHANDLE hCard;
	SCARDCONTEXT hContext;
	DWORD dwAttrId = 0;
	DWORD dwAttrLen = 0;
	DWORD attrLen = 0;
	BYTE* pbAttr = NULL;

	status = handle_CommonTypeHeader(scard, irp, &inlen);
	if (status)
		return status;

	status = handle_PrivateTypeHeader(scard, irp, &inlen);
	if (status)
		return status;

	status = handle_CardHandle(scard, irp, &inlen);
	if (status)
		return status;

	if (Stream_GetRemainingLength(irp->input) < 12)
	{
		DEBUG_WARN("length violation %d [%d]", 12,
				Stream_GetRemainingLength(irp->input));
		return SCARD_F_INTERNAL_ERROR;
	}

	Stream_Read_UINT32(irp->input, dwAttrId);
	Stream_Seek(irp->input, 0x4);
	Stream_Read_UINT32(irp->input, dwAttrLen);
	
	status = handle_RedirHandleRef(scard, irp, &inlen, &hContext, &hCard);
	if (status)
		return status;

	DEBUG_SCARD("hcard: 0x%08x, attrib: 0x%08x (%d bytes)",
		(unsigned) hCard, (unsigned) dwAttrId, (int) dwAttrLen);

	if (!check_handle_is_forwarded(scard, hCard, hContext))
	{
		DEBUG_WARN("invalid handle %p [%p]", hCard, hContext);
		return SCARD_E_INVALID_TARGET;
	}

#ifdef SCARD_AUTOALLOCATE
	if (dwAttrLen == 0)
	{
		attrLen = 0;
	}
	else
	{
		attrLen = SCARD_AUTOALLOCATE;
	}
#endif

	status = SCardGetAttrib(hCard, dwAttrId, attrLen == 0 ? NULL : (BYTE*) &pbAttr, &attrLen);

	if (status != SCARD_S_SUCCESS)
	{
#ifdef SCARD_AUTOALLOCATE
		if (dwAttrLen == 0)
			attrLen = 0;
		else
			attrLen = SCARD_AUTOALLOCATE;
#endif
	}

	if (dwAttrId == SCARD_ATTR_DEVICE_FRIENDLY_NAME_A && status == SCARD_E_UNSUPPORTED_FEATURE)
	{
		status = SCardGetAttrib(hCard, SCARD_ATTR_DEVICE_FRIENDLY_NAME_W,
			attrLen == 0 ? NULL : (BYTE*) &pbAttr, &attrLen);

		if (status != SCARD_S_SUCCESS)
		{
#ifdef SCARD_AUTOALLOCATE
			if (dwAttrLen == 0)
				attrLen = 0;
			else
				attrLen = SCARD_AUTOALLOCATE;
#endif
		}
	}
	if (dwAttrId == SCARD_ATTR_DEVICE_FRIENDLY_NAME_W && status == SCARD_E_UNSUPPORTED_FEATURE)
	{
		status = SCardGetAttrib(hCard, SCARD_ATTR_DEVICE_FRIENDLY_NAME_A,
			attrLen == 0 ? NULL : (BYTE*) &pbAttr, &attrLen);

		if (status != SCARD_S_SUCCESS)
		{
#ifdef SCARD_AUTOALLOCATE
			if (dwAttrLen == 0)
				attrLen = 0;
			else
				attrLen = SCARD_AUTOALLOCATE;
#endif
		}
	}
	if (attrLen > dwAttrLen && pbAttr != NULL)
	{
		status = SCARD_E_INSUFFICIENT_BUFFER;
	}
	dwAttrLen = attrLen;

	if (status != SCARD_S_SUCCESS)
	{
		DEBUG_SCARD("Failure: %s (0x%08x)", pcsc_stringify_error(status), (unsigned int) status);
		free(pbAttr);
		return smartcard_output_return(irp, status);
	}
	else
	{
		DEBUG_SCARD("Success (%d bytes)", (int) dwAttrLen);

		Stream_Write_UINT32(irp->output, dwAttrLen);
		Stream_Write_UINT32(irp->output, 0x00000200);
		Stream_Write_UINT32(irp->output, dwAttrLen);

		if (!pbAttr)
		{
			Stream_Zero(irp->output, dwAttrLen);
		}
		else
		{
			Stream_Write(irp->output, pbAttr, dwAttrLen);
		}
		smartcard_output_repos(irp, dwAttrLen);
		/* align to multiple of 4 */
		Stream_Write_UINT32(irp->output, 0);
	}
	smartcard_output_alignment(irp, 8);

#ifdef SCARD_AUTOALLOCATE
	SCardFreeMemory(hContext, pbAttr);
#else
	free(pbAttr);
#endif

	return status;
}

static UINT32 handle_AccessStartedEvent(SMARTCARD_DEVICE* scard, IRP* irp, size_t inlen)

{
	if (Stream_GetRemainingLength(irp->input) < 4)
	{
		DEBUG_WARN("length violation %d [%d]", 4,
				Stream_GetRemainingLength(irp->input));
		return SCARD_F_INTERNAL_ERROR;
	}
	Stream_Seek(irp->input, 4);

	smartcard_output_alignment(irp, 8);
	
	return SCARD_S_SUCCESS;
}

void scard_error(SMARTCARD_DEVICE* scard, IRP* irp, UINT32 ntstatus)
{
	/* [MS-RDPESC] 3.1.4.4 */
	DEBUG_WARN("scard processing error %x", ntstatus);

	Stream_SetPosition(irp->output, 0);	/* CHECKME */
	irp->IoStatus = ntstatus;
	irp->Complete(irp);
}

/* http://msdn.microsoft.com/en-gb/library/ms938473.aspx */
typedef struct _SERVER_SCARD_ATRMASK
{
	UINT32 cbAtr;
	BYTE rgbAtr[36];
	BYTE rgbMask[36];
}
SERVER_SCARD_ATRMASK;

static UINT32 handle_LocateCardsByATR(SMARTCARD_DEVICE* scard, IRP* irp, size_t inlen, BOOL wide)
{
	LONG status;
	int i, j, k;
	SCARDCONTEXT hContext;
	UINT32 atrMaskCount = 0;
	UINT32 readerCount = 0;
	SCARD_READERSTATE* cur = NULL;
	SCARD_READERSTATE* rsCur = NULL;
	SCARD_READERSTATE* readerStates = NULL;
	SERVER_SCARD_ATRMASK* curAtr = NULL;
	SERVER_SCARD_ATRMASK* pAtrMasks = NULL;

	status = handle_CommonTypeHeader(scard, irp, &inlen);
	if (status)
		return status;

	status = handle_PrivateTypeHeader(scard, irp, &inlen);
	if (status)
		return status;

	status = handle_Context(scard, irp, &inlen);
	if (status)
		return status;

	if (Stream_GetRemainingLength(irp->input) < 4)
	{
		DEBUG_WARN("length violation %d [%d]", 4,
				Stream_GetRemainingLength(irp->input));
		return SCARD_F_INTERNAL_ERROR;
	}

	Stream_Seek(irp->input, 4);
	status = handle_RedirContextRef(scard, irp, &inlen, &hContext);
	if (status)
		return status;

	Stream_Seek(irp->input, 0x2C);
	Stream_Read_UINT32(irp->input, hContext);
	Stream_Read_UINT32(irp->input, atrMaskCount);

	pAtrMasks = malloc(atrMaskCount * sizeof(SERVER_SCARD_ATRMASK));

	if (!pAtrMasks)
		return smartcard_output_return(irp, SCARD_E_NO_MEMORY);

	for (i = 0; i < atrMaskCount; i++)
	{
		Stream_Read_UINT32(irp->input, pAtrMasks[i].cbAtr);
		Stream_Read(irp->input, pAtrMasks[i].rgbAtr, 36);
		Stream_Read(irp->input, pAtrMasks[i].rgbMask, 36);
	}

	Stream_Read_UINT32(irp->input, readerCount);

	readerStates = malloc(readerCount * sizeof(SCARD_READERSTATE));
	ZeroMemory(readerStates, readerCount * sizeof(SCARD_READERSTATE));

	if (!readerStates)
	{
		free(pAtrMasks);
		return smartcard_output_return(irp, SCARD_E_NO_MEMORY);
	}

	for (i = 0; i < readerCount; i++)
	{
		cur = &readerStates[i];

		Stream_Seek(irp->input, 4);

		/*
		 * TODO: on-wire is little endian; need to either
		 * convert to host endian or fix the headers to
		 * request the order we want
		 */
		Stream_Read_UINT32(irp->input, cur->dwCurrentState);
		Stream_Read_UINT32(irp->input, cur->dwEventState);
		Stream_Read_UINT32(irp->input, cur->cbAtr);
		Stream_Read(irp->input, cur->rgbAtr, 32);

		Stream_Seek(irp->input, 4);

		/* reset high bytes? */
		cur->dwCurrentState &= 0x0000FFFF;
		cur->dwEventState &= 0x0000FFFF;
		cur->dwEventState = 0;
	}

	for (i = 0; i < readerCount; i++)
	{
		cur = &readerStates[i];
		UINT32 dataLength;

		Stream_Seek(irp->input, 8);
		Stream_Read_UINT32(irp->input, dataLength);
		smartcard_input_repos(irp, smartcard_input_string(irp, (char **) &cur->szReader, dataLength, wide));

		DEBUG_SCARD("   \"%s\"", cur->szReader ? cur->szReader : "NULL");
		DEBUG_SCARD("       user: 0x%08x, state: 0x%08x, event: 0x%08x",
				(unsigned) cur->pvUserData, (unsigned) cur->dwCurrentState,
				(unsigned) cur->dwEventState);

		if (!cur->szReader)
		{
			DEBUG_WARN("cur->szReader=%p", cur->szReader);
			continue;
		}
		if (strcmp(cur->szReader, "\\\\?PnP?\\Notification") == 0)
			cur->dwCurrentState |= SCARD_STATE_IGNORE;
	}

	status = SCardGetStatusChange(hContext, 0x00000001, readerStates, readerCount);
	if (status != SCARD_S_SUCCESS)
	{
		DEBUG_SCARD("Failure: %s (0x%08x)",
			pcsc_stringify_error(status), (unsigned) status);

		free(readerStates);
		free(pAtrMasks);
		return smartcard_output_return(irp, status);
	}

	DEBUG_SCARD("Success");
	for (i = 0, curAtr = pAtrMasks; i < atrMaskCount; i++, curAtr++)
	{
		for (j = 0, rsCur = readerStates; j < readerCount; j++, rsCur++)
		{
			BOOL equal = 1;
			for (k = 0; k < cur->cbAtr; k++)
			{
				if ((curAtr->rgbAtr[k] & curAtr->rgbMask[k]) !=
				    (rsCur->rgbAtr[k] & curAtr->rgbMask[k]))
				{
					equal = 0;
					break;
				}
			}
			if (equal)
			{
				rsCur->dwEventState |= 0x00000040;	/* SCARD_STATE_ATRMATCH 0x00000040 */
			}
		}
	}

	Stream_Write_UINT32(irp->output, readerCount);
	Stream_Write_UINT32(irp->output, 0x00084dd8);
	Stream_Write_UINT32(irp->output, readerCount);

	for (i = 0, cur = readerStates; i < readerCount; i++, cur++)
	{
		Stream_Write_UINT32(irp->output, cur->dwCurrentState);
		Stream_Write_UINT32(irp->output, cur->dwEventState);
		Stream_Write_UINT32(irp->output, cur->cbAtr);
		Stream_Write(irp->output, cur->rgbAtr, 32);

		Stream_Zero(irp->output, 4);

		free((void*) cur->szReader);
	}

	smartcard_output_alignment(irp, 8);

	free(readerStates);
	free(pAtrMasks);

	return status;
}

BOOL smartcard_async_op(IRP* irp)
{
	UINT32 ioctl_code;

	/* peek ahead */
	Stream_Seek(irp->input, 8);
	Stream_Read_UINT32(irp->input, ioctl_code);
	Stream_Rewind(irp->input, 12);

	switch (ioctl_code)
	{
		/* non-blocking events */
		case SCARD_IOCTL_ACCESS_STARTED_EVENT:

		case SCARD_IOCTL_ESTABLISH_CONTEXT:
		case SCARD_IOCTL_RELEASE_CONTEXT:
		case SCARD_IOCTL_IS_VALID_CONTEXT:

			return FALSE;
			break;

		/* async events */
		case SCARD_IOCTL_GET_STATUS_CHANGE:
		case SCARD_IOCTL_GET_STATUS_CHANGE + 4:

		case SCARD_IOCTL_TRANSMIT:

		case SCARD_IOCTL_STATUS:
		case SCARD_IOCTL_STATUS + 4:
			return TRUE;
			break;

		default:
			break;
	}	

	/* default to async */
	return TRUE;
}

void smartcard_device_control(SMARTCARD_DEVICE* scard, IRP* irp)
{
	UINT32 pos;
	UINT32 result;
	UINT32 result_pos;
	UINT32 output_len;
	UINT32 input_len;
	UINT32 ioctl_code;
	UINT32 stream_len;
	UINT32 irp_result_pos;
	UINT32 output_len_pos;
	const UINT32 header_lengths = 16;

	/* MS-RPCE, Sections 2.2.6.1 and 2.2.6.2. */
	if (Stream_GetRemainingLength(irp->input) < 32)
	{
		DEBUG_WARN("Invalid IRP of length %d received, ignoring.",
				Stream_GetRemainingLength(irp->input));
		return;
	}

	Stream_Read_UINT32(irp->input, output_len);
	Stream_Read_UINT32(irp->input, input_len);
	Stream_Read_UINT32(irp->input, ioctl_code);

	Stream_Seek(irp->input, 20);	/* padding */

	// Stream_Seek(irp->input, 4);	/* TODO: parse len, le, v1 */
	// Stream_Seek(irp->input, 4);	/* 0xcccccccc */
	// Stream_Seek(irp->input, 4);	/* rpce len */

	/* [MS-RDPESC] 3.2.5.1 Sending Outgoing Messages */
	Stream_EnsureRemainingCapacity(irp->output, 2048);

	irp_result_pos = Stream_GetPosition(irp->output);

	Stream_Write_UINT32(irp->output, 0x00000000); 	/* MS-RDPEFS 
							 * OutputBufferLength
							 * will be updated 
							 * later in this 
							 * function.
							 */
	/* [MS-RPCE] 2.2.6.1 */
	Stream_Write_UINT32(irp->output, 0x00081001); /* len 8, LE, v1 */
	Stream_Write_UINT32(irp->output, 0xcccccccc); /* filler */

	output_len_pos = Stream_GetPosition(irp->output);
	Stream_Seek(irp->output, 4);		/* size */

	Stream_Write_UINT32(irp->output, 0x0);	/* filler */

	result_pos = Stream_GetPosition(irp->output);
	Stream_Seek(irp->output, 4);		/* result */

	/* Ensure, that this package is fully available. */
	if (Stream_GetRemainingLength(irp->input) < input_len)
	{
		DEBUG_WARN("Invalid IRP of length %d received, expected %d, ignoring.",
				Stream_GetRemainingLength(irp->input), input_len);
		return;
	}

	/* body. input_len contains the length of the remaining data
	 * that can be read from the current position of irp->input,
	 * so pass it on ;) */
	DEBUG_SCARD("ioctl %08X", ioctl_code);
	switch (ioctl_code)
	{
		case SCARD_IOCTL_ESTABLISH_CONTEXT:
			result = handle_EstablishContext(scard, irp, input_len);
			break;

		case SCARD_IOCTL_IS_VALID_CONTEXT:
			result = handle_IsValidContext(scard, irp, input_len);
			break;

		case SCARD_IOCTL_RELEASE_CONTEXT:
			result = handle_ReleaseContext(scard, irp, input_len);
			break;

		case SCARD_IOCTL_LIST_READERS:
			result = handle_ListReaders(scard, irp, input_len, 0);
			break;
		case SCARD_IOCTL_LIST_READERS + 4:
			result = handle_ListReaders(scard, irp, input_len, 1);
			break;

		case SCARD_IOCTL_LIST_READER_GROUPS:
		case SCARD_IOCTL_LIST_READER_GROUPS + 4:
			/* typically not used unless list_readers fail */
			result = SCARD_F_INTERNAL_ERROR;
			break;

		case SCARD_IOCTL_GET_STATUS_CHANGE:
			result = handle_GetStatusChange(scard, irp, input_len, 0);
			break;
		case SCARD_IOCTL_GET_STATUS_CHANGE + 4:
			result = handle_GetStatusChange(scard, irp, input_len, 1);
			break;

		case SCARD_IOCTL_CANCEL:
			result = handle_Cancel(scard, irp, input_len);
			break;

		case SCARD_IOCTL_CONNECT:
			result = handle_Connect(scard, irp, input_len, 0);
			break;
		case SCARD_IOCTL_CONNECT + 4:
			result = handle_Connect(scard, irp, input_len, 1);
			break;

		case SCARD_IOCTL_RECONNECT:
			result = handle_Reconnect(scard, irp, input_len);
			break;

		case SCARD_IOCTL_DISCONNECT:
			result = handle_Disconnect(scard, irp, input_len);
			break;

		case SCARD_IOCTL_BEGIN_TRANSACTION:
			result = handle_BeginTransaction(scard, irp, input_len);
			break;

		case SCARD_IOCTL_END_TRANSACTION:
			result = handle_EndTransaction(scard, irp, input_len);
			break;

		case SCARD_IOCTL_STATE:
			result = handle_State(scard, irp, input_len);
			break;

		case SCARD_IOCTL_STATUS:
			result = handle_Status(scard, irp, input_len, 0);
			break;
		case SCARD_IOCTL_STATUS + 4:
			result = handle_Status(scard, irp, input_len, 1);
			break;

		case SCARD_IOCTL_TRANSMIT:
			result = handle_Transmit(scard, irp, input_len);
			break;

		case SCARD_IOCTL_CONTROL:
			result = handle_Control(scard, irp, input_len);
			break;

		case SCARD_IOCTL_GETATTRIB:
			result = handle_GetAttrib(scard, irp, input_len);
			break;

		case SCARD_IOCTL_ACCESS_STARTED_EVENT:
			result = handle_AccessStartedEvent(scard, irp, input_len);
			break;

		case SCARD_IOCTL_LOCATE_CARDS_BY_ATR:
			result = handle_LocateCardsByATR(scard, irp, input_len, 0);
			break;
		case SCARD_IOCTL_LOCATE_CARDS_BY_ATR + 4:
			result = handle_LocateCardsByATR(scard, irp, input_len, 1);
			break;

		default:
			result = 0xc0000001;
			DEBUG_WARN("scard unknown ioctl 0x%x [%d]\n",
					ioctl_code, input_len);
			break;
	}

	/* look for NTSTATUS errors */
	if ((result & 0xc0000000) == 0xc0000000)
		return scard_error(scard, irp, result);

	/* per Ludovic Rousseau, map different usage of this particular
  	 * error code between pcsc-lite & windows */
	if (result == 0x8010001F)
		result = 0x80100022;

	/* handle response packet */
	pos = Stream_GetPosition(irp->output);
	stream_len = pos - irp_result_pos - 4;	/* Value of OutputBufferLength */
	Stream_SetPosition(irp->output, irp_result_pos);
	Stream_Write_UINT32(irp->output, stream_len);

	Stream_SetPosition(irp->output, output_len_pos);
	/* Remove the effect of the MS-RPCE Common Type Header and Private
	 * Header (Sections 2.2.6.1 and 2.2.6.2).
	 */
	Stream_Write_UINT32(irp->output, stream_len - header_lengths);

	Stream_SetPosition(irp->output, result_pos);
	Stream_Write_UINT32(irp->output, result);

	Stream_SetPosition(irp->output, pos);

#ifdef WITH_DEBUG_SCARD
	winpr_HexDump(Stream_Buffer(irp->output), Stream_GetPosition(irp->output));
#endif
	irp->IoStatus = 0;

	irp->Complete(irp);

}<|MERGE_RESOLUTION|>--- conflicted
+++ resolved
@@ -1625,18 +1625,7 @@
 	if (status)
 		goto finish;
 	
-<<<<<<< HEAD
-	DEBUG_WARN("dwProtocol=%X, cbPciLength=%d, pioSendPciBufferPtr=%d, cbSendLength,=%d, ptrSendBuffer=%d, ptrIoRecvPciBuffer=%d, recvBufferIsNULL=%d, cbRecvLength=%d",
-	irp->input, ioSendPci.rq->dwProtocol,
-	irp->input, ioSendPci.rq->cbPciLength,
-	irp->input, pioSendPciBufferPtr,
-	irp->input, cbSendLength,
-	irp->input, ptrSendBuffer,
-	irp->input, ptrIoRecvPciBuffer,
-	irp->input, recvBufferIsNULL,
-	irp->input, cbRecvLength);
-=======
-	DEBUG_WARN("dwProtocol=%X, cbPciLength=%d, pioSendPciBufferPtr=%d, cbSendLength=%d, ptrSendBuffer,=%d, ptrIoRecvPciBuffer=%d, recvBufferIsNULL=%d, cbRecvLength=%d",
+	DEBUG_WARN("dwProtocol=%X, cbPciLength=%d, pioSendPciBufferPtr=%d, cbSendLength=%d, ptrSendBuffer=%d, ptrIoRecvPciBuffer=%d, recvBufferIsNULL=%d, cbRecvLength=%d",
 	ioSendPci.rq->dwProtocol,
 	ioSendPci.rq->cbPciLength,
 	pioSendPciBufferPtr,
@@ -1645,7 +1634,6 @@
 	ptrIoRecvPciBuffer,
 	recvBufferIsNULL,
 	cbRecvLength);
->>>>>>> 1148a8c9
 
 	Stream_Dump(irp->input);
 
@@ -1751,15 +1739,9 @@
 			goto finish;
 		}
 
-<<<<<<< HEAD
 		if (Stream_GetRemainingLength(irp->input) < ioRecvPci.rq->cbPciLength)
 		{
 			DEBUG_WARN("length violation %d [%d]", ioRecvPci.rq->cbPciLength,
-=======
-		if (Stream_GetRemainingLength(irp->input) < ioSendPci.rq->cbPciLength)
-		{
-			DEBUG_WARN("length violation %d [%d]", ioSendPci.rq->cbPciLength,
->>>>>>> 1148a8c9
 					Stream_GetRemainingLength(irp->input));
 			status = SCARD_F_INTERNAL_ERROR;
 			goto finish;
