--- conflicted
+++ resolved
@@ -216,16 +216,6 @@
 	RDPGFX_EVICT_CACHE_ENTRY_PDU pdu;
 	RDPGFX_PLUGIN* gfx = (RDPGFX_PLUGIN*) callback->plugin;
 	RdpgfxClientContext* context = (RdpgfxClientContext*) gfx->iface.pInterface;
-<<<<<<< HEAD
-
-	Stream_Read_UINT16(s, pdu.cacheSlot); /* cacheSlot (2 bytes) */
-
-	WLog_Print(gfx->log, WLOG_DEBUG, "RecvEvictCacheEntryPdu: cacheSlot: %d", pdu.cacheSlot);
-
-	if (context && context->EvictCacheEntry)
-	{
-		context->EvictCacheEntry(context, &pdu);
-=======
 
 	Stream_Read_UINT16(s, pdu.cacheSlot); /* cacheSlot (2 bytes) */
 
@@ -401,176 +391,6 @@
 	if (context && context->SurfaceCommand)
 	{
 		context->SurfaceCommand(context, &cmd);
->>>>>>> fbea223e
-	}
-
-	return 1;
-}
-
-<<<<<<< HEAD
-int rdpgfx_recv_cache_import_reply_pdu(RDPGFX_CHANNEL_CALLBACK* callback, wStream* s)
-{
-	UINT16 index;
-	RDPGFX_CACHE_IMPORT_REPLY_PDU pdu;
-	RDPGFX_PLUGIN* gfx = (RDPGFX_PLUGIN*) callback->plugin;
-	RdpgfxClientContext* context = (RdpgfxClientContext*) gfx->iface.pInterface;
-
-	Stream_Read_UINT16(s, pdu.importedEntriesCount); /* cacheSlot (2 bytes) */
-
-	pdu.cacheSlots = (UINT16*) calloc(pdu.importedEntriesCount, sizeof(UINT16));
-
-	if (!pdu.cacheSlots)
-		return -1;
-
-	for (index = 0; index < pdu.importedEntriesCount; index++)
-	{
-		Stream_Read_UINT16(s, pdu.cacheSlots[index]); /* cacheSlot (2 bytes) */
-	}
-
-	WLog_Print(gfx->log, WLOG_DEBUG, "RecvCacheImportReplyPdu: importedEntriesCount: %d",
-			pdu.importedEntriesCount);
-
-	if (context && context->CacheImportReply)
-	{
-		context->CacheImportReply(context, &pdu);
-	}
-
-	return 1;
-}
-
-int rdpgfx_recv_create_surface_pdu(RDPGFX_CHANNEL_CALLBACK* callback, wStream* s)
-{
-	RDPGFX_CREATE_SURFACE_PDU pdu;
-	RDPGFX_PLUGIN* gfx = (RDPGFX_PLUGIN*) callback->plugin;
-	RdpgfxClientContext* context = (RdpgfxClientContext*) gfx->iface.pInterface;
-
-	Stream_Read_UINT16(s, pdu.surfaceId); /* surfaceId (2 bytes) */
-	Stream_Read_UINT16(s, pdu.width); /* width (2 bytes) */
-	Stream_Read_UINT16(s, pdu.height); /* height (2 bytes) */
-	Stream_Read_UINT8(s, pdu.pixelFormat); /* RDPGFX_PIXELFORMAT (1 byte) */
-
-	WLog_Print(gfx->log, WLOG_DEBUG, "RecvCreateSurfacePdu: surfaceId: %d width: %d height: %d pixelFormat: 0x%02X",
-			pdu.surfaceId, pdu.width, pdu.height, pdu.pixelFormat);
-
-	if (context && context->CreateSurface)
-	{
-		context->CreateSurface(context, &pdu);
-	}
-
-	return 1;
-}
-
-int rdpgfx_recv_delete_surface_pdu(RDPGFX_CHANNEL_CALLBACK* callback, wStream* s)
-{
-	RDPGFX_DELETE_SURFACE_PDU pdu;
-	RDPGFX_PLUGIN* gfx = (RDPGFX_PLUGIN*) callback->plugin;
-	RdpgfxClientContext* context = (RdpgfxClientContext*) gfx->iface.pInterface;
-
-	Stream_Read_UINT16(s, pdu.surfaceId); /* surfaceId (2 bytes) */
-
-	WLog_Print(gfx->log, WLOG_DEBUG, "RecvDeleteSurfacePdu: surfaceId: %d", pdu.surfaceId);
-
-	if (context && context->DeleteSurface)
-	{
-		context->DeleteSurface(context, &pdu);
-	}
-
-	return 1;
-}
-
-int rdpgfx_recv_start_frame_pdu(RDPGFX_CHANNEL_CALLBACK* callback, wStream* s)
-{
-	RDPGFX_START_FRAME_PDU pdu;
-	RDPGFX_PLUGIN* gfx = (RDPGFX_PLUGIN*) callback->plugin;
-	RdpgfxClientContext* context = (RdpgfxClientContext*) gfx->iface.pInterface;
-
-	Stream_Read_UINT32(s, pdu.timestamp); /* timestamp (4 bytes) */
-	Stream_Read_UINT32(s, pdu.frameId); /* frameId (4 bytes) */
-
-	WLog_Print(gfx->log, WLOG_DEBUG, "RecvStartFramePdu: frameId: %d timestamp: 0x%04X\n",
-			pdu.frameId, pdu.timestamp);
-
-	if (context && context->StartFrame)
-	{
-		context->StartFrame(context, &pdu);
-	}
-
-	gfx->UnacknowledgedFrames++;
-
-	return 1;
-}
-
-int rdpgfx_recv_end_frame_pdu(RDPGFX_CHANNEL_CALLBACK* callback, wStream* s)
-{
-	RDPGFX_END_FRAME_PDU pdu;
-	RDPGFX_FRAME_ACKNOWLEDGE_PDU ack;
-	RDPGFX_PLUGIN* gfx = (RDPGFX_PLUGIN*) callback->plugin;
-	RdpgfxClientContext* context = (RdpgfxClientContext*) gfx->iface.pInterface;
-
-	Stream_Read_UINT32(s, pdu.frameId); /* frameId (4 bytes) */
-
-	WLog_Print(gfx->log, WLOG_DEBUG, "RecvEndFramePdu: frameId: %d\n", pdu.frameId);
-
-	if (context && context->EndFrame)
-	{
-		context->EndFrame(context, &pdu);
-	}
-
-	gfx->UnacknowledgedFrames--;
-	gfx->TotalDecodedFrames++;
-
-	ack.frameId = pdu.frameId;
-	ack.totalFramesDecoded = gfx->TotalDecodedFrames;
-
-	ack.queueDepth = SUSPEND_FRAME_ACKNOWLEDGEMENT;
-	//ack.queueDepth = QUEUE_DEPTH_UNAVAILABLE;
-	//ack.queueDepth = gfx->UnacknowledgedFrames;
-
-	rdpgfx_send_frame_acknowledge_pdu(callback, &ack);
-
-	return 1;
-}
-
-int rdpgfx_recv_wire_to_surface_1_pdu(RDPGFX_CHANNEL_CALLBACK* callback, wStream* s)
-{
-	RDPGFX_SURFACE_COMMAND cmd;
-	RDPGFX_WIRE_TO_SURFACE_PDU_1 pdu;
-	RDPGFX_PLUGIN* gfx = (RDPGFX_PLUGIN*) callback->plugin;
-	RdpgfxClientContext* context = (RdpgfxClientContext*) gfx->iface.pInterface;
-
-	Stream_Read_UINT16(s, pdu.surfaceId); /* surfaceId (2 bytes) */
-	Stream_Read_UINT16(s, pdu.codecId); /* codecId (2 bytes) */
-	Stream_Read_UINT8(s, pdu.pixelFormat); /* pixelFormat (1 byte) */
-
-	rdpgfx_read_rect16(s, &(pdu.destRect)); /* destRect (8 bytes) */
-
-	Stream_Read_UINT32(s, pdu.bitmapDataLength); /* bitmapDataLength (4 bytes) */
-
-	pdu.bitmapData = Stream_Pointer(s);
-	Stream_Seek(s, pdu.bitmapDataLength);
-
-	WLog_Print(gfx->log, WLOG_DEBUG, "RecvWireToSurface1Pdu: surfaceId: %d codecId: %s (0x%04X) pixelFormat: 0x%04X "
-			"destRect: left: %d top: %d right: %d bottom: %d bitmapDataLength: %d",
-			(int) pdu.surfaceId, rdpgfx_get_codec_id_string(pdu.codecId), pdu.codecId, pdu.pixelFormat,
-			pdu.destRect.left, pdu.destRect.top, pdu.destRect.right, pdu.destRect.bottom,
-			pdu.bitmapDataLength);
-
-	cmd.surfaceId = pdu.surfaceId;
-	cmd.codecId = pdu.codecId;
-	cmd.contextId = 0;
-	cmd.format = pdu.pixelFormat;
-	cmd.left = pdu.destRect.left;
-	cmd.top = pdu.destRect.top;
-	cmd.right = pdu.destRect.right;
-	cmd.bottom = pdu.destRect.bottom;
-	cmd.width = cmd.right - cmd.left + 1;
-	cmd.height = cmd.bottom - cmd.top + 1;
-	cmd.length = pdu.bitmapDataLength;
-	cmd.data = pdu.bitmapData;
-
-	if (context && context->SurfaceCommand)
-	{
-		context->SurfaceCommand(context, &cmd);
 	}
 
 	return 1;
@@ -627,59 +447,6 @@
 	Stream_Read_UINT16(s, pdu.surfaceId); /* surfaceId (2 bytes) */
 	Stream_Read_UINT32(s, pdu.codecContextId); /* codecContextId (4 bytes) */
 
-=======
-int rdpgfx_recv_wire_to_surface_2_pdu(RDPGFX_CHANNEL_CALLBACK* callback, wStream* s)
-{
-	RDPGFX_SURFACE_COMMAND cmd;
-	RDPGFX_WIRE_TO_SURFACE_PDU_2 pdu;
-	RDPGFX_PLUGIN* gfx = (RDPGFX_PLUGIN*) callback->plugin;
-	RdpgfxClientContext* context = (RdpgfxClientContext*) gfx->iface.pInterface;
-
-	Stream_Read_UINT16(s, pdu.surfaceId); /* surfaceId (2 bytes) */
-	Stream_Read_UINT16(s, pdu.codecId); /* codecId (2 bytes) */
-	Stream_Read_UINT32(s, pdu.codecContextId); /* codecContextId (4 bytes) */
-	Stream_Read_UINT8(s, pdu.pixelFormat); /* pixelFormat (1 byte) */
-
-	Stream_Read_UINT32(s, pdu.bitmapDataLength); /* bitmapDataLength (4 bytes) */
-
-	pdu.bitmapData = Stream_Pointer(s);
-	Stream_Seek(s, pdu.bitmapDataLength);
-
-	WLog_Print(gfx->log, WLOG_DEBUG, "RecvWireToSurface2Pdu: surfaceId: %d codecId: 0x%04X "
-			"codecContextId: %d pixelFormat: 0x%04X bitmapDataLength: %d",
-			(int) pdu.surfaceId, pdu.codecId, pdu.codecContextId, pdu.pixelFormat, pdu.bitmapDataLength);
-
-	cmd.surfaceId = pdu.surfaceId;
-	cmd.codecId = pdu.codecId;
-	cmd.contextId = pdu.codecContextId;
-	cmd.format = pdu.pixelFormat;
-	cmd.left = 0;
-	cmd.top = 0;
-	cmd.right = 0;
-	cmd.bottom = 0;
-	cmd.width = 0;
-	cmd.height = 0;
-	cmd.length = pdu.bitmapDataLength;
-	cmd.data = pdu.bitmapData;
-
-	if (context && context->SurfaceCommand)
-	{
-		context->SurfaceCommand(context, &cmd);
-	}
-
-	return 1;
-}
-
-int rdpgfx_recv_delete_encoding_context_pdu(RDPGFX_CHANNEL_CALLBACK* callback, wStream* s)
-{
-	RDPGFX_DELETE_ENCODING_CONTEXT_PDU pdu;
-	RDPGFX_PLUGIN* gfx = (RDPGFX_PLUGIN*) callback->plugin;
-	RdpgfxClientContext* context = (RdpgfxClientContext*) gfx->iface.pInterface;
-
-	Stream_Read_UINT16(s, pdu.surfaceId); /* surfaceId (2 bytes) */
-	Stream_Read_UINT32(s, pdu.codecContextId); /* codecContextId (4 bytes) */
-
->>>>>>> fbea223e
 	WLog_Print(gfx->log, WLOG_DEBUG, "RecvDeleteEncodingContextPdu: surfaceId: %d codecContextId: %d",
 			pdu.surfaceId, pdu.codecContextId);
 
@@ -983,11 +750,7 @@
 	RDPGFX_CHANNEL_CALLBACK* callback = (RDPGFX_CHANNEL_CALLBACK*) pChannelCallback;
 	RDPGFX_PLUGIN* gfx = (RDPGFX_PLUGIN*) callback->plugin;
 
-<<<<<<< HEAD
-	status = zgfx_decompress(gfx->zgfx, pBuffer, cbSize, &pDstData, &DstSize, 0);
-=======
 	status = zgfx_decompress(gfx->zgfx, Stream_Pointer(data), Stream_GetRemainingLength(data), &pDstData, &DstSize, 0);
->>>>>>> fbea223e
 
 	if (status < 0)
 	{
@@ -1060,21 +823,12 @@
 {
 	int status;
 	RDPGFX_PLUGIN* gfx = (RDPGFX_PLUGIN*) pPlugin;
-<<<<<<< HEAD
 
 	gfx->listener_callback = (RDPGFX_LISTENER_CALLBACK*) calloc(1, sizeof(RDPGFX_LISTENER_CALLBACK));
 
 	if (!gfx->listener_callback)
 		return -1;
 
-=======
-
-	gfx->listener_callback = (RDPGFX_LISTENER_CALLBACK*) calloc(1, sizeof(RDPGFX_LISTENER_CALLBACK));
-
-	if (!gfx->listener_callback)
-		return -1;
-
->>>>>>> fbea223e
 	gfx->listener_callback->iface.OnNewChannelConnection = rdpgfx_on_new_channel_connection;
 	gfx->listener_callback->plugin = pPlugin;
 	gfx->listener_callback->channel_mgr = pChannelMgr;
@@ -1092,33 +846,21 @@
 static int rdpgfx_plugin_terminated(IWTSPlugin* pPlugin)
 {
 	RDPGFX_PLUGIN* gfx = (RDPGFX_PLUGIN*) pPlugin;
-<<<<<<< HEAD
 
 	WLog_Print(gfx->log, WLOG_DEBUG, "Terminated");
 
 	if (gfx->listener_callback)
 		free(gfx->listener_callback);
-=======
-
-	WLog_Print(gfx->log, WLOG_DEBUG, "Terminated");
-
-	if (gfx->listener_callback)
-		free(gfx->listener_callback);
 
 	zgfx_context_free(gfx->zgfx);
 
 	HashTable_Free(gfx->SurfaceTable);
 
 	free(gfx);
->>>>>>> fbea223e
-
-	zgfx_context_free(gfx->zgfx);
-
-<<<<<<< HEAD
-	free(gfx);
 
 	return 0;
-=======
+}
+
 int rdpgfx_set_surface_data(RdpgfxClientContext* context, UINT16 surfaceId, void* pData)
 {
 	ULONG_PTR key;
@@ -1145,7 +887,6 @@
 	pData = HashTable_GetItemValue(gfx->SurfaceTable, (void*) key);
 
 	return pData;
->>>>>>> fbea223e
 }
 
 #ifdef STATIC_CHANNELS
@@ -1163,7 +904,6 @@
 	if (!gfx)
 	{
 		gfx = (RDPGFX_PLUGIN*) calloc(1, sizeof(RDPGFX_PLUGIN));
-<<<<<<< HEAD
 
 		if (!gfx)
 			return -1;
@@ -1175,39 +915,20 @@
 		gfx->iface.Disconnected = NULL;
 		gfx->iface.Terminated = rdpgfx_plugin_terminated;
 
+		gfx->SurfaceTable = HashTable_New(TRUE);
+
+		if (!gfx->SurfaceTable)
+			return -1;
+
 		context = (RdpgfxClientContext*) calloc(1, sizeof(RdpgfxClientContext));
 
 		if (!context)
 			return -1;
 
 		context->handle = (void*) gfx;
-=======
-
-		if (!gfx)
-			return -1;
-
-		gfx->log = WLog_Get("com.freerdp.gfx.client");
-
-		gfx->iface.Initialize = rdpgfx_plugin_initialize;
-		gfx->iface.Connected = NULL;
-		gfx->iface.Disconnected = NULL;
-		gfx->iface.Terminated = rdpgfx_plugin_terminated;
-
-		gfx->SurfaceTable = HashTable_New(TRUE);
-
-		if (!gfx->SurfaceTable)
-			return -1;
-
-		context = (RdpgfxClientContext*) calloc(1, sizeof(RdpgfxClientContext));
-
-		if (!context)
-			return -1;
-
-		context->handle = (void*) gfx;
 
 		context->SetSurfaceData = rdpgfx_set_surface_data;
 		context->GetSurfaceData = rdpgfx_get_surface_data;
->>>>>>> fbea223e
 
 		gfx->iface.pInterface = (void*) context;
 
