/**
 * FreeRDP: A Remote Desktop Protocol Implementation
 * Graphics Pipeline Extension
 *
 * Copyright 2013-2014 Marc-Andre Moreau <marcandre.moreau@gmail.com>
 *
 * Licensed under the Apache License, Version 2.0 (the "License");
 * you may not use this file except in compliance with the License.
 * You may obtain a copy of the License at
 *
 *     http://www.apache.org/licenses/LICENSE-2.0
 *
 * Unless required by applicable law or agreed to in writing, software
 * distributed under the License is distributed on an "AS IS" BASIS,
 * WITHOUT WARRANTIES OR CONDITIONS OF ANY KIND, either express or implied.
 * See the License for the specific language governing permissions and
 * limitations under the License.
 */

#ifdef HAVE_CONFIG_H
#include "config.h"
#endif

#include <assert.h>
#include <stdio.h>
#include <stdlib.h>
#include <string.h>

#include <winpr/crt.h>
#include <winpr/wlog.h>
#include <winpr/print.h>
#include <winpr/synch.h>
#include <winpr/thread.h>
#include <winpr/stream.h>
#include <winpr/sysinfo.h>
#include <winpr/cmdline.h>
#include <winpr/collections.h>

#include <freerdp/addin.h>

#include "rdpgfx_common.h"
#include "rdpgfx_codec.h"

#include "rdpgfx_main.h"

int rdpgfx_send_caps_advertise_pdu(RDPGFX_CHANNEL_CALLBACK* callback)
{
	int status;
	wStream* s;
	UINT16 index;
	RDPGFX_PLUGIN* gfx;
	RDPGFX_HEADER header;
	RDPGFX_CAPSET* capsSet;
	RDPGFX_CAPSET capsSets[2];
	RDPGFX_CAPS_ADVERTISE_PDU pdu;

	gfx = (RDPGFX_PLUGIN*) callback->plugin;

	gfx->ThinClient = TRUE;
	gfx->SmallCache = FALSE;
	gfx->H264 = FALSE;

	header.flags = 0;
	header.cmdId = RDPGFX_CMDID_CAPSADVERTISE;

	pdu.capsSetCount = 1;
	pdu.capsSets = (RDPGFX_CAPSET*) capsSets;

	capsSet = &capsSets[0];

	capsSet->version = RDPGFX_CAPVERSION_8;
	capsSet->flags = 0;

	if (gfx->ThinClient)
		capsSet->flags |= RDPGFX_CAPS_FLAG_THINCLIENT;

	if (gfx->SmallCache)
		capsSet->flags |= RDPGFX_CAPS_FLAG_SMALL_CACHE;

	capsSet = &capsSets[1];

	capsSet->version = RDPGFX_CAPVERSION_81;
	capsSet->flags = 0;

	if (gfx->ThinClient)
		capsSet->flags |= RDPGFX_CAPS_FLAG_THINCLIENT;

	if (gfx->SmallCache)
		capsSet->flags |= RDPGFX_CAPS_FLAG_SMALL_CACHE;

	if (gfx->H264)
		capsSet->flags |= RDPGFX_CAPS_FLAG_H264ENABLED;

	header.pduLength = RDPGFX_HEADER_SIZE + 2 + (pdu.capsSetCount * RDPGFX_CAPSET_SIZE);

	WLog_Print(gfx->log, WLOG_DEBUG, "SendCapsAdvertisePdu");

	s = Stream_New(NULL, header.pduLength);

	rdpgfx_write_header(s, &header);

	/* RDPGFX_CAPS_ADVERTISE_PDU */

	Stream_Write_UINT16(s, pdu.capsSetCount); /* capsSetCount (2 bytes) */

	for (index = 0; index < pdu.capsSetCount; index++)
	{
		capsSet = &(pdu.capsSets[index]);
		Stream_Write_UINT32(s, capsSet->version); /* version (4 bytes) */
		Stream_Write_UINT32(s, 4); /* capsDataLength (4 bytes) */
		Stream_Write_UINT32(s, capsSet->flags); /* capsData (4 bytes) */
	}

	Stream_SealLength(s);

	status = callback->channel->Write(callback->channel, (UINT32) Stream_Length(s), Stream_Buffer(s), NULL);

	Stream_Free(s, TRUE);

	return status;
}

int rdpgfx_recv_caps_confirm_pdu(RDPGFX_CHANNEL_CALLBACK* callback, wStream* s)
{
	RDPGFX_CAPSET capsSet;
	UINT32 capsDataLength;
	RDPGFX_CAPS_CONFIRM_PDU pdu;
	RDPGFX_PLUGIN* gfx = (RDPGFX_PLUGIN*) callback->plugin;

	pdu.capsSet = &capsSet;

	Stream_Read_UINT32(s, capsSet.version); /* version (4 bytes) */
	Stream_Read_UINT32(s, capsDataLength); /* capsDataLength (4 bytes) */
	Stream_Read_UINT32(s, capsSet.flags); /* capsData (4 bytes) */

	WLog_Print(gfx->log, WLOG_DEBUG, "RecvCapsConfirmPdu: version: 0x%04X flags: 0x%04X",
			capsSet.version, capsSet.flags);

	return 1;
}

int rdpgfx_send_frame_acknowledge_pdu(RDPGFX_CHANNEL_CALLBACK* callback, RDPGFX_FRAME_ACKNOWLEDGE_PDU* pdu)
{
	int status;
	wStream* s;
	RDPGFX_HEADER header;
	RDPGFX_PLUGIN* gfx = (RDPGFX_PLUGIN*) callback->plugin;

	header.flags = 0;
	header.cmdId = RDPGFX_CMDID_FRAMEACKNOWLEDGE;
	header.pduLength = RDPGFX_HEADER_SIZE + 12;

	WLog_Print(gfx->log, WLOG_DEBUG, "SendFrameAcknowledgePdu: %d", pdu->frameId);

	s = Stream_New(NULL, header.pduLength);

	rdpgfx_write_header(s, &header);

	/* RDPGFX_FRAME_ACKNOWLEDGE_PDU */

	Stream_Write_UINT32(s, pdu->queueDepth); /* queueDepth (4 bytes) */
	Stream_Write_UINT32(s, pdu->frameId); /* frameId (4 bytes) */
	Stream_Write_UINT32(s, pdu->totalFramesDecoded); /* totalFramesDecoded (4 bytes) */

	status = callback->channel->Write(callback->channel, (UINT32) Stream_Length(s), Stream_Buffer(s), NULL);

	Stream_Free(s, TRUE);

	return status;
}

int rdpgfx_recv_reset_graphics_pdu(RDPGFX_CHANNEL_CALLBACK* callback, wStream* s)
{
	int pad;
	UINT32 index;
	MONITOR_DEF* monitor;
	RDPGFX_RESET_GRAPHICS_PDU pdu;
	RDPGFX_PLUGIN* gfx = (RDPGFX_PLUGIN*) callback->plugin;
	RdpgfxClientContext* context = (RdpgfxClientContext*) gfx->iface.pInterface;

	Stream_Read_UINT32(s, pdu.width); /* width (4 bytes) */
	Stream_Read_UINT32(s, pdu.height); /* height (4 bytes) */
	Stream_Read_UINT32(s, pdu.monitorCount); /* monitorCount (4 bytes) */

	pdu.monitorDefArray = (MONITOR_DEF*) calloc(pdu.monitorCount, sizeof(MONITOR_DEF));

	if (!pdu.monitorDefArray)
		return -1;

	for (index = 0; index < pdu.monitorCount; index++)
	{
		monitor = &(pdu.monitorDefArray[index]);
		Stream_Read_UINT32(s, monitor->left); /* left (4 bytes) */
		Stream_Read_UINT32(s, monitor->top); /* top (4 bytes) */
		Stream_Read_UINT32(s, monitor->right); /* right (4 bytes) */
		Stream_Read_UINT32(s, monitor->bottom); /* bottom (4 bytes) */
		Stream_Read_UINT32(s, monitor->flags); /* flags (4 bytes) */
	}

	pad = 340 - (RDPGFX_HEADER_SIZE + 12 + (pdu.monitorCount * 20));
	Stream_Seek(s, pad); /* pad (total size is 340 bytes) */

	WLog_Print(gfx->log, WLOG_DEBUG, "RecvResetGraphicsPdu: width: %d height: %d count: %d",
			pdu.width, pdu.height, pdu.monitorCount);

	if (context && context->ResetGraphics)
	{
		context->ResetGraphics(context, &pdu);
	}

	return 1;
}

int rdpgfx_recv_evict_cache_entry_pdu(RDPGFX_CHANNEL_CALLBACK* callback, wStream* s)
{
	RDPGFX_EVICT_CACHE_ENTRY_PDU pdu;
	RDPGFX_PLUGIN* gfx = (RDPGFX_PLUGIN*) callback->plugin;
	RdpgfxClientContext* context = (RdpgfxClientContext*) gfx->iface.pInterface;

	Stream_Read_UINT16(s, pdu.cacheSlot); /* cacheSlot (2 bytes) */

	WLog_Print(gfx->log, WLOG_DEBUG, "RecvEvictCacheEntryPdu: cacheSlot: %d", pdu.cacheSlot);

	if (context && context->EvictCacheEntry)
	{
		context->EvictCacheEntry(context, &pdu);
	}

	return 1;
}

int rdpgfx_recv_cache_import_reply_pdu(RDPGFX_CHANNEL_CALLBACK* callback, wStream* s)
{
	UINT16 index;
	RDPGFX_CACHE_IMPORT_REPLY_PDU pdu;
	RDPGFX_PLUGIN* gfx = (RDPGFX_PLUGIN*) callback->plugin;
	RdpgfxClientContext* context = (RdpgfxClientContext*) gfx->iface.pInterface;

	Stream_Read_UINT16(s, pdu.importedEntriesCount); /* cacheSlot (2 bytes) */

	pdu.cacheSlots = (UINT16*) calloc(pdu.importedEntriesCount, sizeof(UINT16));

	if (!pdu.cacheSlots)
		return -1;

	for (index = 0; index < pdu.importedEntriesCount; index++)
	{
		Stream_Read_UINT16(s, pdu.cacheSlots[index]); /* cacheSlot (2 bytes) */
	}

	WLog_Print(gfx->log, WLOG_DEBUG, "RecvCacheImportReplyPdu: importedEntriesCount: %d",
			pdu.importedEntriesCount);

	if (context && context->CacheImportReply)
	{
		context->CacheImportReply(context, &pdu);
	}

	return 1;
}

int rdpgfx_recv_create_surface_pdu(RDPGFX_CHANNEL_CALLBACK* callback, wStream* s)
{
	RDPGFX_CREATE_SURFACE_PDU pdu;
	RDPGFX_PLUGIN* gfx = (RDPGFX_PLUGIN*) callback->plugin;
	RdpgfxClientContext* context = (RdpgfxClientContext*) gfx->iface.pInterface;

	Stream_Read_UINT16(s, pdu.surfaceId); /* surfaceId (2 bytes) */
	Stream_Read_UINT16(s, pdu.width); /* width (2 bytes) */
	Stream_Read_UINT16(s, pdu.height); /* height (2 bytes) */
	Stream_Read_UINT8(s, pdu.pixelFormat); /* RDPGFX_PIXELFORMAT (1 byte) */

	WLog_Print(gfx->log, WLOG_DEBUG, "RecvCreateSurfacePdu: surfaceId: %d width: %d height: %d pixelFormat: 0x%02X",
			pdu.surfaceId, pdu.width, pdu.height, pdu.pixelFormat);

	if (context && context->CreateSurface)
	{
		context->CreateSurface(context, &pdu);
	}

	return 1;
}

int rdpgfx_recv_delete_surface_pdu(RDPGFX_CHANNEL_CALLBACK* callback, wStream* s)
{
	RDPGFX_DELETE_SURFACE_PDU pdu;
	RDPGFX_PLUGIN* gfx = (RDPGFX_PLUGIN*) callback->plugin;
	RdpgfxClientContext* context = (RdpgfxClientContext*) gfx->iface.pInterface;

	Stream_Read_UINT16(s, pdu.surfaceId); /* surfaceId (2 bytes) */

	WLog_Print(gfx->log, WLOG_DEBUG, "RecvDeleteSurfacePdu: surfaceId: %d", pdu.surfaceId);

	if (context && context->DeleteSurface)
	{
		context->DeleteSurface(context, &pdu);
	}

	return 1;
}

int rdpgfx_recv_start_frame_pdu(RDPGFX_CHANNEL_CALLBACK* callback, wStream* s)
{
	RDPGFX_START_FRAME_PDU pdu;
	RDPGFX_PLUGIN* gfx = (RDPGFX_PLUGIN*) callback->plugin;
	RdpgfxClientContext* context = (RdpgfxClientContext*) gfx->iface.pInterface;

	Stream_Read_UINT32(s, pdu.timestamp); /* timestamp (4 bytes) */
	Stream_Read_UINT32(s, pdu.frameId); /* frameId (4 bytes) */

	WLog_Print(gfx->log, WLOG_DEBUG, "RecvStartFramePdu: frameId: %d timestamp: 0x%04X\n",
			pdu.frameId, pdu.timestamp);

	if (context && context->StartFrame)
	{
		context->StartFrame(context, &pdu);
	}

	gfx->UnacknowledgedFrames++;

	return 1;
}

int rdpgfx_recv_end_frame_pdu(RDPGFX_CHANNEL_CALLBACK* callback, wStream* s)
{
	RDPGFX_END_FRAME_PDU pdu;
	RDPGFX_FRAME_ACKNOWLEDGE_PDU ack;
	RDPGFX_PLUGIN* gfx = (RDPGFX_PLUGIN*) callback->plugin;
	RdpgfxClientContext* context = (RdpgfxClientContext*) gfx->iface.pInterface;

	Stream_Read_UINT32(s, pdu.frameId); /* frameId (4 bytes) */

	WLog_Print(gfx->log, WLOG_DEBUG, "RecvEndFramePdu: frameId: %d\n", pdu.frameId);

	if (context && context->EndFrame)
	{
		context->EndFrame(context, &pdu);
	}

	gfx->UnacknowledgedFrames--;
	gfx->TotalDecodedFrames++;

	ack.frameId = pdu.frameId;
	ack.totalFramesDecoded = gfx->TotalDecodedFrames;

	//ack.queueDepth = SUSPEND_FRAME_ACKNOWLEDGEMENT;
	ack.queueDepth = QUEUE_DEPTH_UNAVAILABLE;

	rdpgfx_send_frame_acknowledge_pdu(callback, &ack);

	return 1;
}

int rdpgfx_recv_wire_to_surface_1_pdu(RDPGFX_CHANNEL_CALLBACK* callback, wStream* s)
{
	RDPGFX_SURFACE_COMMAND cmd;
	RDPGFX_WIRE_TO_SURFACE_PDU_1 pdu;
	RDPGFX_PLUGIN* gfx = (RDPGFX_PLUGIN*) callback->plugin;
	RdpgfxClientContext* context = (RdpgfxClientContext*) gfx->iface.pInterface;

	Stream_Read_UINT16(s, pdu.surfaceId); /* surfaceId (2 bytes) */
	Stream_Read_UINT16(s, pdu.codecId); /* codecId (2 bytes) */
	Stream_Read_UINT8(s, pdu.pixelFormat); /* pixelFormat (1 byte) */

	rdpgfx_read_rect16(s, &(pdu.destRect)); /* destRect (8 bytes) */

	Stream_Read_UINT32(s, pdu.bitmapDataLength); /* bitmapDataLength (4 bytes) */

	pdu.bitmapData = Stream_Pointer(s);
	Stream_Seek(s, pdu.bitmapDataLength);

	WLog_Print(gfx->log, WLOG_DEBUG, "RecvWireToSurface1Pdu: surfaceId: %d codecId: %s (0x%04X) pixelFormat: 0x%04X "
			"destRect: left: %d top: %d right: %d bottom: %d bitmapDataLength: %d",
			(int) pdu.surfaceId, rdpgfx_get_codec_id_string(pdu.codecId), pdu.codecId, pdu.pixelFormat,
			pdu.destRect.left, pdu.destRect.top, pdu.destRect.right, pdu.destRect.bottom,
			pdu.bitmapDataLength);

	cmd.surfaceId = pdu.surfaceId;
	cmd.codecId = pdu.codecId;
	cmd.contextId = 0;
	cmd.format = pdu.pixelFormat;
	cmd.left = pdu.destRect.left;
	cmd.top = pdu.destRect.top;
	cmd.right = pdu.destRect.right;
	cmd.bottom = pdu.destRect.bottom;
	cmd.width = cmd.right - cmd.left + 1;
	cmd.height = cmd.bottom - cmd.top + 1;
	cmd.length = pdu.bitmapDataLength;
	cmd.data = pdu.bitmapData;

	if (context && context->SurfaceCommand)
	{
		context->SurfaceCommand(context, &cmd);
	}

	return 1;
}

int rdpgfx_recv_wire_to_surface_2_pdu(RDPGFX_CHANNEL_CALLBACK* callback, wStream* s)
{
	RDPGFX_SURFACE_COMMAND cmd;
	RDPGFX_WIRE_TO_SURFACE_PDU_2 pdu;
	RDPGFX_PLUGIN* gfx = (RDPGFX_PLUGIN*) callback->plugin;
	RdpgfxClientContext* context = (RdpgfxClientContext*) gfx->iface.pInterface;

	Stream_Read_UINT16(s, pdu.surfaceId); /* surfaceId (2 bytes) */
	Stream_Read_UINT16(s, pdu.codecId); /* codecId (2 bytes) */
	Stream_Read_UINT32(s, pdu.codecContextId); /* codecContextId (4 bytes) */
	Stream_Read_UINT8(s, pdu.pixelFormat); /* pixelFormat (1 byte) */

	Stream_Read_UINT32(s, pdu.bitmapDataLength); /* bitmapDataLength (4 bytes) */

	pdu.bitmapData = Stream_Pointer(s);
	Stream_Seek(s, pdu.bitmapDataLength);

	WLog_Print(gfx->log, WLOG_DEBUG, "RecvWireToSurface2Pdu: surfaceId: %d codecId: 0x%04X "
			"codecContextId: %d pixelFormat: 0x%04X bitmapDataLength: %d",
			(int) pdu.surfaceId, pdu.codecId, pdu.codecContextId, pdu.pixelFormat, pdu.bitmapDataLength);

	cmd.surfaceId = pdu.surfaceId;
	cmd.codecId = pdu.codecId;
	cmd.contextId = pdu.codecContextId;
	cmd.format = pdu.pixelFormat;
	cmd.left = 0;
	cmd.top = 0;
	cmd.right = 0;
	cmd.bottom = 0;
	cmd.width = 0;
	cmd.height = 0;
	cmd.length = pdu.bitmapDataLength;
	cmd.data = pdu.bitmapData;

	if (context && context->SurfaceCommand)
	{
		context->SurfaceCommand(context, &cmd);
	}

	return 1;
}

int rdpgfx_recv_delete_encoding_context_pdu(RDPGFX_CHANNEL_CALLBACK* callback, wStream* s)
{
	RDPGFX_DELETE_ENCODING_CONTEXT_PDU pdu;
	RDPGFX_PLUGIN* gfx = (RDPGFX_PLUGIN*) callback->plugin;
	RdpgfxClientContext* context = (RdpgfxClientContext*) gfx->iface.pInterface;

	Stream_Read_UINT16(s, pdu.surfaceId); /* surfaceId (2 bytes) */
	Stream_Read_UINT32(s, pdu.codecContextId); /* codecContextId (4 bytes) */

	WLog_Print(gfx->log, WLOG_DEBUG, "RecvDeleteEncodingContextPdu: surfaceId: %d codecContextId: %d",
			pdu.surfaceId, pdu.codecContextId);

	if (context && context->DeleteEncodingContext)
	{
		context->DeleteEncodingContext(context, &pdu);
	}

	return 1;
}

int rdpgfx_recv_solid_fill_pdu(RDPGFX_CHANNEL_CALLBACK* callback, wStream* s)
{
	UINT16 index;
	RDPGFX_RECT16* fillRect;
	RDPGFX_SOLID_FILL_PDU pdu;
	RDPGFX_PLUGIN* gfx = (RDPGFX_PLUGIN*) callback->plugin;
	RdpgfxClientContext* context = (RdpgfxClientContext*) gfx->iface.pInterface;

	Stream_Read_UINT16(s, pdu.surfaceId); /* surfaceId (2 bytes) */

	rdpgfx_read_color32(s, &(pdu.fillPixel)); /* fillPixel (4 bytes) */

	Stream_Read_UINT16(s, pdu.fillRectCount); /* fillRectCount (2 bytes) */

	pdu.fillRects = (RDPGFX_RECT16*) calloc(pdu.fillRectCount, sizeof(RDPGFX_RECT16));

	if (!pdu.fillRects)
		return -1;

	for (index = 0; index < pdu.fillRectCount; index++)
	{
		fillRect = &(pdu.fillRects[index]);
		rdpgfx_read_rect16(s, fillRect);
	}

	WLog_Print(gfx->log, WLOG_DEBUG, "RecvSolidFillPdu: surfaceId: %d fillRectCount: %d",
			pdu.surfaceId, pdu.fillRectCount);

	if (context && context->SolidFill)
	{
		context->SolidFill(context, &pdu);
	}

	return 1;
}

int rdpgfx_recv_surface_to_surface_pdu(RDPGFX_CHANNEL_CALLBACK* callback, wStream* s)
{
	UINT16 index;
	RDPGFX_POINT16* destPt;
	RDPGFX_SURFACE_TO_SURFACE_PDU pdu;
	RDPGFX_PLUGIN* gfx = (RDPGFX_PLUGIN*) callback->plugin;
	RdpgfxClientContext* context = (RdpgfxClientContext*) gfx->iface.pInterface;

	Stream_Read_UINT16(s, pdu.surfaceIdSrc); /* surfaceIdSrc (2 bytes) */
	Stream_Read_UINT16(s, pdu.surfaceIdDest); /* surfaceIdDest (2 bytes) */

	rdpgfx_read_rect16(s, &(pdu.rectSrc)); /* rectSrc (8 bytes ) */

	Stream_Read_UINT16(s, pdu.destPtsCount); /* destPtsCount (2 bytes) */

	pdu.destPts = (RDPGFX_POINT16*) calloc(pdu.destPtsCount, sizeof(RDPGFX_POINT16));

	if (!pdu.destPts)
		return -1;

	for (index = 0; index < pdu.destPtsCount; index++)
	{
		destPt = &(pdu.destPts[index]);
		rdpgfx_read_point16(s, destPt);
	}

	WLog_Print(gfx->log, WLOG_DEBUG, "RecvSurfaceToSurfacePdu: surfaceIdSrc: %d surfaceIdDest: %d "
			"left: %d top: %d right: %d bottom: %d destPtsCount: %d",
			pdu.surfaceIdSrc, pdu.surfaceIdDest,
			pdu.rectSrc.left, pdu.rectSrc.top, pdu.rectSrc.right, pdu.rectSrc.bottom,
			pdu.destPtsCount);

	if (context && context->SurfaceToSurface)
	{
		context->SurfaceToSurface(context, &pdu);
	}

	return 1;
}

int rdpgfx_recv_surface_to_cache_pdu(RDPGFX_CHANNEL_CALLBACK* callback, wStream* s)
{
	RDPGFX_SURFACE_TO_CACHE_PDU pdu;
	RDPGFX_PLUGIN* gfx = (RDPGFX_PLUGIN*) callback->plugin;
	RdpgfxClientContext* context = (RdpgfxClientContext*) gfx->iface.pInterface;

	Stream_Read_UINT16(s, pdu.surfaceId); /* surfaceId (2 bytes) */
	Stream_Read_UINT64(s, pdu.cacheKey); /* cacheKey (8 bytes) */
	Stream_Read_UINT16(s, pdu.cacheSlot); /* cacheSlot (2 bytes) */
	rdpgfx_read_rect16(s, &(pdu.rectSrc)); /* rectSrc (8 bytes ) */

	WLog_Print(gfx->log, WLOG_DEBUG, "RecvSurfaceToCachePdu: surfaceId: %d cacheKey: 0x%08X cacheSlot: %d "
			"left: %d top: %d right: %d bottom: %d",
			pdu.surfaceId, (int) pdu.cacheKey, pdu.cacheSlot,
			pdu.rectSrc.left, pdu.rectSrc.top,
			pdu.rectSrc.right, pdu.rectSrc.bottom);

	if (context && context->SurfaceToCache)
	{
		context->SurfaceToCache(context, &pdu);
	}

	return 1;
}

int rdpgfx_recv_cache_to_surface_pdu(RDPGFX_CHANNEL_CALLBACK* callback, wStream* s)
{
	UINT16 index;
	RDPGFX_POINT16* destPt;
	RDPGFX_CACHE_TO_SURFACE_PDU pdu;
	RDPGFX_PLUGIN* gfx = (RDPGFX_PLUGIN*) callback->plugin;
	RdpgfxClientContext* context = (RdpgfxClientContext*) gfx->iface.pInterface;

	Stream_Read_UINT16(s, pdu.cacheSlot); /* cacheSlot (2 bytes) */
	Stream_Read_UINT16(s, pdu.surfaceId); /* surfaceId (2 bytes) */
	Stream_Read_UINT16(s, pdu.destPtsCount); /* destPtsCount (2 bytes) */

	pdu.destPts = (RDPGFX_POINT16*) calloc(pdu.destPtsCount, sizeof(RDPGFX_POINT16));

	if (!pdu.destPts)
		return -1;

	for (index = 0; index < pdu.destPtsCount; index++)
	{
		destPt = &(pdu.destPts[index]);
		rdpgfx_read_point16(s, destPt);
	}

	WLog_Print(gfx->log, WLOG_DEBUG, "RdpGfxRecvCacheToSurfacePdu: cacheSlot: %d surfaceId: %d destPtsCount: %d",
			pdu.cacheSlot, (int) pdu.surfaceId, pdu.destPtsCount);

	if (context && context->CacheToSurface)
	{
		context->CacheToSurface(context, &pdu);
	}

	return 1;
}

int rdpgfx_recv_map_surface_to_output_pdu(RDPGFX_CHANNEL_CALLBACK* callback, wStream* s)
{
	RDPGFX_MAP_SURFACE_TO_OUTPUT_PDU pdu;
	RDPGFX_PLUGIN* gfx = (RDPGFX_PLUGIN*) callback->plugin;
	RdpgfxClientContext* context = (RdpgfxClientContext*) gfx->iface.pInterface;

	Stream_Read_UINT16(s, pdu.surfaceId); /* surfaceId (2 bytes) */
	Stream_Read_UINT16(s, pdu.reserved); /* reserved (2 bytes) */
	Stream_Read_UINT32(s, pdu.outputOriginX); /* outputOriginX (4 bytes) */
	Stream_Read_UINT32(s, pdu.outputOriginY); /* outputOriginY (4 bytes) */

	WLog_Print(gfx->log, WLOG_DEBUG, "RecvMapSurfaceToOutputPdu: surfaceId: %d outputOriginX: %d outputOriginY: %d",
			(int) pdu.surfaceId, pdu.outputOriginX, pdu.outputOriginY);

	if (context && context->MapSurfaceToOutput)
	{
		context->MapSurfaceToOutput(context, &pdu);
	}

	return 1;
}

int rdpgfx_recv_map_surface_to_window_pdu(RDPGFX_CHANNEL_CALLBACK* callback, wStream* s)
{
	RDPGFX_MAP_SURFACE_TO_WINDOW_PDU pdu;
	RDPGFX_PLUGIN* gfx = (RDPGFX_PLUGIN*) callback->plugin;
	RdpgfxClientContext* context = (RdpgfxClientContext*) gfx->iface.pInterface;

	Stream_Read_UINT16(s, pdu.surfaceId); /* surfaceId (2 bytes) */
	Stream_Read_UINT64(s, pdu.windowId); /* windowId (8 bytes) */
	Stream_Read_UINT32(s, pdu.mappedWidth); /* mappedWidth (4 bytes) */
	Stream_Read_UINT32(s, pdu.mappedHeight); /* mappedHeight (4 bytes) */

	WLog_Print(gfx->log, WLOG_DEBUG, "RecvMapSurfaceToWindowPdu: surfaceId: %d windowId: 0x%04X mappedWidth: %d mappedHeight: %d",
			pdu.surfaceId, (int) pdu.windowId, pdu.mappedWidth, pdu.mappedHeight);

	if (context && context->MapSurfaceToWindow)
	{
		context->MapSurfaceToWindow(context, &pdu);
	}

	return 1;
}

int rdpgfx_recv_pdu(RDPGFX_CHANNEL_CALLBACK* callback, wStream* s)
{
	int status;
	int beg, end;
	RDPGFX_HEADER header;
	RDPGFX_PLUGIN* gfx = (RDPGFX_PLUGIN*) callback->plugin;

	beg = Stream_GetPosition(s);

	rdpgfx_read_header(s, &header);

#if 1
	WLog_Print(gfx->log, WLOG_DEBUG, "cmdId: %s (0x%04X) flags: 0x%04X pduLength: %d",
			rdpgfx_get_cmd_id_string(header.cmdId), header.cmdId, header.flags, header.pduLength);
#endif

	switch (header.cmdId)
	{
		case RDPGFX_CMDID_WIRETOSURFACE_1:
			status = rdpgfx_recv_wire_to_surface_1_pdu(callback, s);
			break;

		case RDPGFX_CMDID_WIRETOSURFACE_2:
			status = rdpgfx_recv_wire_to_surface_2_pdu(callback, s);
			break;

		case RDPGFX_CMDID_DELETEENCODINGCONTEXT:
			status = rdpgfx_recv_delete_encoding_context_pdu(callback, s);
			break;

		case RDPGFX_CMDID_SOLIDFILL:
			status = rdpgfx_recv_solid_fill_pdu(callback, s);
			break;

		case RDPGFX_CMDID_SURFACETOSURFACE:
			status = rdpgfx_recv_surface_to_surface_pdu(callback, s);
			break;

		case RDPGFX_CMDID_SURFACETOCACHE:
			status = rdpgfx_recv_surface_to_cache_pdu(callback, s);
			break;

		case RDPGFX_CMDID_CACHETOSURFACE:
			status = rdpgfx_recv_cache_to_surface_pdu(callback, s);
			break;

		case RDPGFX_CMDID_EVICTCACHEENTRY:
			status = rdpgfx_recv_evict_cache_entry_pdu(callback, s);
			break;

		case RDPGFX_CMDID_CREATESURFACE:
			status = rdpgfx_recv_create_surface_pdu(callback, s);
			break;

		case RDPGFX_CMDID_DELETESURFACE:
			status = rdpgfx_recv_delete_surface_pdu(callback, s);
			break;

		case RDPGFX_CMDID_STARTFRAME:
			status = rdpgfx_recv_start_frame_pdu(callback, s);
			break;

		case RDPGFX_CMDID_ENDFRAME:
			status = rdpgfx_recv_end_frame_pdu(callback, s);
			break;

		case RDPGFX_CMDID_RESETGRAPHICS:
			status = rdpgfx_recv_reset_graphics_pdu(callback, s);
			break;

		case RDPGFX_CMDID_MAPSURFACETOOUTPUT:
			status = rdpgfx_recv_map_surface_to_output_pdu(callback, s);
			break;

		case RDPGFX_CMDID_CACHEIMPORTREPLY:
			status = rdpgfx_recv_cache_import_reply_pdu(callback, s);
			break;

		case RDPGFX_CMDID_CAPSCONFIRM:
			status = rdpgfx_recv_caps_confirm_pdu(callback, s);
			break;

		case RDPGFX_CMDID_MAPSURFACETOWINDOW:
			status = rdpgfx_recv_map_surface_to_window_pdu(callback, s);
			break;

		default:
			fprintf(stderr, "Unknown GFX cmdId: 0x%04X\n", header.cmdId);
			break;
	}

	end = Stream_GetPosition(s);

	if (end != (beg + header.pduLength))
	{
		fprintf(stderr, "Unexpected gfx pdu end: Actual: %d, Expected: %d\n",
				end, (beg + header.pduLength));

		Stream_SetPosition(s, (beg + header.pduLength));
	}

	return status;
}

static int rdpgfx_on_data_received(IWTSVirtualChannelCallback* pChannelCallback, wStream *data)
{
	int status = 0;
	UINT32 DstSize = 0;
	BYTE* pDstData = NULL;
	RDPGFX_CHANNEL_CALLBACK* callback = (RDPGFX_CHANNEL_CALLBACK*) pChannelCallback;
	RDPGFX_PLUGIN* gfx = (RDPGFX_PLUGIN*) callback->plugin;

	status = zgfx_decompress(gfx->zgfx, pBuffer, cbSize, &pDstData, &DstSize, 0);

<<<<<<< HEAD
	if (status < 0)
	{
		printf("zgfx_decompress failure! status: %d\n", status);
		return 0;
	}

	s = Stream_New(pDstData, DstSize);

	while (Stream_GetPosition(s) < Stream_Length(s))
	{
		status = rdpgfx_recv_pdu(callback, s);
	}

	Stream_Free(s, TRUE);
=======
	status = rdpgfx_recv_pdu(callback, data);
>>>>>>> cc71d7e6

	return status;
}

static int rdpgfx_on_open(IWTSVirtualChannelCallback* pChannelCallback)
{
	RDPGFX_CHANNEL_CALLBACK* callback = (RDPGFX_CHANNEL_CALLBACK*) pChannelCallback;
	RDPGFX_PLUGIN* gfx = (RDPGFX_PLUGIN*) callback->plugin;

	WLog_Print(gfx->log, WLOG_DEBUG, "OnOpen");

	rdpgfx_send_caps_advertise_pdu(callback);

	return 0;
}

static int rdpgfx_on_close(IWTSVirtualChannelCallback* pChannelCallback)
{
	RDPGFX_CHANNEL_CALLBACK* callback = (RDPGFX_CHANNEL_CALLBACK*) pChannelCallback;
	RDPGFX_PLUGIN* gfx = (RDPGFX_PLUGIN*) callback->plugin;

	WLog_Print(gfx->log, WLOG_DEBUG, "OnClose");

	free(callback);

	return 0;
}

static int rdpgfx_on_new_channel_connection(IWTSListenerCallback* pListenerCallback,
	IWTSVirtualChannel* pChannel, BYTE* Data, int* pbAccept,
	IWTSVirtualChannelCallback** ppCallback)
{
	RDPGFX_CHANNEL_CALLBACK* callback;
	RDPGFX_LISTENER_CALLBACK* listener_callback = (RDPGFX_LISTENER_CALLBACK*) pListenerCallback;

	callback = (RDPGFX_CHANNEL_CALLBACK*) calloc(1, sizeof(RDPGFX_CHANNEL_CALLBACK));

	if (!callback)
		return -1;

	callback->iface.OnDataReceived = rdpgfx_on_data_received;
	callback->iface.OnOpen = rdpgfx_on_open;
	callback->iface.OnClose = rdpgfx_on_close;
	callback->plugin = listener_callback->plugin;
	callback->channel_mgr = listener_callback->channel_mgr;
	callback->channel = pChannel;
	listener_callback->channel_callback = callback;

	*ppCallback = (IWTSVirtualChannelCallback*) callback;

	return 0;
}

static int rdpgfx_plugin_initialize(IWTSPlugin* pPlugin, IWTSVirtualChannelManager* pChannelMgr)
{
	int status;
	RDPGFX_PLUGIN* gfx = (RDPGFX_PLUGIN*) pPlugin;

	gfx->listener_callback = (RDPGFX_LISTENER_CALLBACK*) calloc(1, sizeof(RDPGFX_LISTENER_CALLBACK));

	if (!gfx->listener_callback)
		return -1;

	gfx->listener_callback->iface.OnNewChannelConnection = rdpgfx_on_new_channel_connection;
	gfx->listener_callback->plugin = pPlugin;
	gfx->listener_callback->channel_mgr = pChannelMgr;

	status = pChannelMgr->CreateListener(pChannelMgr, RDPGFX_DVC_CHANNEL_NAME, 0,
		(IWTSListenerCallback*) gfx->listener_callback, &(gfx->listener));

	gfx->listener->pInterface = gfx->iface.pInterface;

	WLog_Print(gfx->log, WLOG_DEBUG, "Initialize");

	return status;
}

static int rdpgfx_plugin_terminated(IWTSPlugin* pPlugin)
{
	RDPGFX_PLUGIN* gfx = (RDPGFX_PLUGIN*) pPlugin;

	WLog_Print(gfx->log, WLOG_DEBUG, "Terminated");

	if (gfx->listener_callback)
		free(gfx->listener_callback);

	zgfx_context_free(gfx->zgfx);

	free(gfx);

	return 0;
}

#ifdef STATIC_CHANNELS
#define DVCPluginEntry		rdpgfx_DVCPluginEntry
#endif

int DVCPluginEntry(IDRDYNVC_ENTRY_POINTS* pEntryPoints)
{
	int status = 0;
	RDPGFX_PLUGIN* gfx;
	RdpgfxClientContext* context;

	gfx = (RDPGFX_PLUGIN*) pEntryPoints->GetPlugin(pEntryPoints, "rdpgfx");

	if (!gfx)
	{
		gfx = (RDPGFX_PLUGIN*) calloc(1, sizeof(RDPGFX_PLUGIN));

		if (!gfx)
			return -1;

		gfx->log = WLog_Get("com.freerdp.gfx.client");

		gfx->iface.Initialize = rdpgfx_plugin_initialize;
		gfx->iface.Connected = NULL;
		gfx->iface.Disconnected = NULL;
		gfx->iface.Terminated = rdpgfx_plugin_terminated;

		context = (RdpgfxClientContext*) calloc(1, sizeof(RdpgfxClientContext));

		if (!context)
			return -1;

		context->handle = (void*) gfx;

		gfx->iface.pInterface = (void*) context;

		gfx->zgfx = zgfx_context_new(FALSE);

		status = pEntryPoints->RegisterPlugin(pEntryPoints, "rdpgfx", (IWTSPlugin*) gfx);
	}

	return status;
}<|MERGE_RESOLUTION|>--- conflicted
+++ resolved
@@ -741,17 +741,19 @@
 	return status;
 }
 
-static int rdpgfx_on_data_received(IWTSVirtualChannelCallback* pChannelCallback, wStream *data)
-{
+static int rdpgfx_on_data_received(IWTSVirtualChannelCallback* pChannelCallback, wStream* data)
+{
+	wStream* s;
 	int status = 0;
 	UINT32 DstSize = 0;
 	BYTE* pDstData = NULL;
 	RDPGFX_CHANNEL_CALLBACK* callback = (RDPGFX_CHANNEL_CALLBACK*) pChannelCallback;
 	RDPGFX_PLUGIN* gfx = (RDPGFX_PLUGIN*) callback->plugin;
 
-	status = zgfx_decompress(gfx->zgfx, pBuffer, cbSize, &pDstData, &DstSize, 0);
-
-<<<<<<< HEAD
+	status = zgfx_decompress(gfx->zgfx, Stream_Buffer(data), Stream_Length(data), &pDstData, &DstSize, 0);
+
+	Stream_Release(data);
+
 	if (status < 0)
 	{
 		printf("zgfx_decompress failure! status: %d\n", status);
@@ -766,9 +768,6 @@
 	}
 
 	Stream_Free(s, TRUE);
-=======
-	status = rdpgfx_recv_pdu(callback, data);
->>>>>>> cc71d7e6
 
 	return status;
 }
