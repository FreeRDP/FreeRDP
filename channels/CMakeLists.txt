--- conflicted
+++ resolved
@@ -17,24 +17,13 @@
 # See the License for the specific language governing permissions and
 # limitations under the License.
 
-<<<<<<< HEAD
+add_subdirectory(cliprdr)
 add_subdirectory(drdynvc)
+add_subdirectory(rail)
 add_subdirectory(rdpdbg)
 add_subdirectory(skel)
 
 if(NOT WIN32)
 	add_subdirectory(rdpdr)
-	add_subdirectory(cliprdr)
-	add_subdirectory(rail)
 	add_subdirectory(rdpsnd)
-endif()
-=======
-add_subdirectory(cliprdr)
-add_subdirectory(rail)
-if(NOT WIN32)
-    add_subdirectory(drdynvc)
-    add_subdirectory(rdpdbg)
-    add_subdirectory(rdpdr)
-    add_subdirectory(rdpsnd)
-endif()
->>>>>>> 06e7db4e
+endif()