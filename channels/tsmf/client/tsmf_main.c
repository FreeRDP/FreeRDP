/**
 * FreeRDP: A Remote Desktop Protocol Implementation
 * Video Redirection Virtual Channel
 *
 * Copyright 2010-2011 Vic Lee
 *
 * Licensed under the Apache License, Version 2.0 (the "License");
 * you may not use this file except in compliance with the License.
 * You may obtain a copy of the License at
 *
 *     http://www.apache.org/licenses/LICENSE-2.0
 *
 * Unless required by applicable law or agreed to in writing, software
 * distributed under the License is distributed on an "AS IS" BASIS,
 * WITHOUT WARRANTIES OR CONDITIONS OF ANY KIND, either express or implied.
 * See the License for the specific language governing permissions and
 * limitations under the License.
 */

#ifdef HAVE_CONFIG_H
#include "config.h"
#endif

#include <stdio.h>
#include <stdlib.h>
#include <string.h>

#include <winpr/crt.h>
#include <winpr/cmdline.h>

#include <winpr/stream.h>

#include "tsmf_types.h"
#include "tsmf_constants.h"
#include "tsmf_ifman.h"
#include "tsmf_media.h"

#include "tsmf_main.h"

typedef struct _TSMF_LISTENER_CALLBACK TSMF_LISTENER_CALLBACK;

typedef struct _TSMF_CHANNEL_CALLBACK TSMF_CHANNEL_CALLBACK;

typedef struct _TSMF_PLUGIN TSMF_PLUGIN;

struct _TSMF_LISTENER_CALLBACK
{
	IWTSListenerCallback iface;

	IWTSPlugin *plugin;
	IWTSVirtualChannelManager *channel_mgr;
};

struct _TSMF_CHANNEL_CALLBACK
{
	IWTSVirtualChannelCallback iface;

	IWTSPlugin *plugin;
	IWTSVirtualChannelManager *channel_mgr;
	IWTSVirtualChannel *channel;

	BYTE presentation_id[GUID_SIZE];
	UINT32 stream_id;
};

struct _TSMF_PLUGIN
{
	IWTSPlugin iface;

	TSMF_LISTENER_CALLBACK *listener_callback;

	const char *decoder_name;
	const char *audio_name;
	const char *audio_device;
};

void tsmf_playback_ack(IWTSVirtualChannelCallback *pChannelCallback,
					   UINT32 message_id, UINT64 duration, UINT32 data_size)
{
	wStream *s;
	int status = -1;
	TSMF_CHANNEL_CALLBACK *callback = (TSMF_CHANNEL_CALLBACK *) pChannelCallback;
	s = Stream_New(NULL, 32);
	Stream_Write_UINT32(s, TSMF_INTERFACE_CLIENT_NOTIFICATIONS | STREAM_ID_PROXY);
	Stream_Write_UINT32(s, message_id);
	Stream_Write_UINT32(s, PLAYBACK_ACK); /* FunctionId */
	Stream_Write_UINT32(s, callback->stream_id); /* StreamId */
	Stream_Write_UINT64(s, duration); /* DataDuration */
	Stream_Write_UINT64(s, data_size); /* cbData */
	DEBUG_TSMF("response size %d", (int) Stream_GetPosition(s));
	if(!callback || !callback->channel || !callback->channel->Write)
		DEBUG_WARN("callback=%p, channel=%p, write=%p", callback,
				   callback->channel, callback->channel->Write);
	else
		status = callback->channel->Write(callback->channel,
										  Stream_GetPosition(s), Stream_Buffer(s), NULL);
	if(status)
	{
		DEBUG_WARN("response error %d", status);
	}
	Stream_Free(s, TRUE);
}

BOOL tsmf_push_event(IWTSVirtualChannelCallback *pChannelCallback, wMessage *event)
{
	int status;
	TSMF_CHANNEL_CALLBACK *callback = (TSMF_CHANNEL_CALLBACK *) pChannelCallback;
	status = callback->channel_mgr->PushEvent(callback->channel_mgr, event);
	if(status)
	{
		DEBUG_WARN("response error %d", status);
		return FALSE;
	}
	return TRUE;
}

<<<<<<< HEAD
static int tsmf_on_data_received(IWTSVirtualChannelCallback *pChannelCallback,
								 UINT32 cbSize,
								 BYTE *pBuffer)
=======
static int tsmf_on_data_received(IWTSVirtualChannelCallback* pChannelCallback,
	wStream *data)
>>>>>>> fbea223e
{
	int length;
	wStream *input;
	wStream *output;
	int status = -1;
	TSMF_IFMAN ifman;
	UINT32 MessageId;
	UINT32 FunctionId;
	UINT32 InterfaceId;
<<<<<<< HEAD
	TSMF_CHANNEL_CALLBACK *callback = (TSMF_CHANNEL_CALLBACK *) pChannelCallback;
=======
	TSMF_CHANNEL_CALLBACK* callback = (TSMF_CHANNEL_CALLBACK*) pChannelCallback;
  UINT32 cbSize = Stream_GetRemainingLength(data);

>>>>>>> fbea223e
	/* 2.2.1 Shared Message Header (SHARED_MSG_HEADER) */
	if(cbSize < 12)
	{
		DEBUG_WARN("invalid size. cbSize=%d", cbSize);
		return 1;
	}
<<<<<<< HEAD
	input = Stream_New((BYTE *) pBuffer, cbSize);
=======

	input = data;
>>>>>>> fbea223e
	output = Stream_New(NULL, 256);
	Stream_Seek(output, 8);
	Stream_Read_UINT32(input, InterfaceId);
	Stream_Read_UINT32(input, MessageId);
	Stream_Read_UINT32(input, FunctionId);
	DEBUG_TSMF("cbSize=%d InterfaceId=0x%X MessageId=0x%X FunctionId=0x%X",
			   cbSize, InterfaceId, MessageId, FunctionId);
	memset(&ifman, 0, sizeof(TSMF_IFMAN));
	ifman.channel_callback = pChannelCallback;
	ifman.decoder_name = ((TSMF_PLUGIN *) callback->plugin)->decoder_name;
	ifman.audio_name = ((TSMF_PLUGIN *) callback->plugin)->audio_name;
	ifman.audio_device = ((TSMF_PLUGIN *) callback->plugin)->audio_device;
	memcpy(ifman.presentation_id, callback->presentation_id, GUID_SIZE);
	ifman.stream_id = callback->stream_id;
	ifman.message_id = MessageId;
	ifman.input = input;
	ifman.input_size = cbSize - 12;
	ifman.output = output;
	ifman.output_pending = FALSE;
	ifman.output_interface_id = InterfaceId;
	switch(InterfaceId)
	{
		case TSMF_INTERFACE_CAPABILITIES | STREAM_ID_NONE:
			switch(FunctionId)
			{
				case RIM_EXCHANGE_CAPABILITY_REQUEST:
					status = tsmf_ifman_rim_exchange_capability_request(&ifman);
					break;
				default:
					break;
			}
			break;
		case TSMF_INTERFACE_DEFAULT | STREAM_ID_PROXY:
			switch(FunctionId)
			{
				case SET_CHANNEL_PARAMS:
					memcpy(callback->presentation_id, Stream_Pointer(input), GUID_SIZE);
					Stream_Seek(input, GUID_SIZE);
					Stream_Read_UINT32(input, callback->stream_id);
					DEBUG_TSMF("SET_CHANNEL_PARAMS StreamId=%d", callback->stream_id);
					ifman.output_pending = TRUE;
					status = 0;
					break;
				case EXCHANGE_CAPABILITIES_REQ:
					status = tsmf_ifman_exchange_capability_request(&ifman);
					break;
				case CHECK_FORMAT_SUPPORT_REQ:
					status = tsmf_ifman_check_format_support_request(&ifman);
					break;
				case ON_NEW_PRESENTATION:
					status = tsmf_ifman_on_new_presentation(&ifman);
					break;
				case ADD_STREAM:
					status = tsmf_ifman_add_stream(&ifman);
					break;
				case SET_TOPOLOGY_REQ:
					status = tsmf_ifman_set_topology_request(&ifman);
					break;
				case REMOVE_STREAM:
					status = tsmf_ifman_remove_stream(&ifman);
					break;
				case SET_SOURCE_VIDEO_RECT:
					status = tsmf_ifman_set_source_video_rect(&ifman);
					break;
				case SHUTDOWN_PRESENTATION_REQ:
					status = tsmf_ifman_shutdown_presentation(&ifman);
					break;
				case ON_STREAM_VOLUME:
					status = tsmf_ifman_on_stream_volume(&ifman);
					break;
				case ON_CHANNEL_VOLUME:
					status = tsmf_ifman_on_channel_volume(&ifman);
					break;
				case SET_VIDEO_WINDOW:
					status = tsmf_ifman_set_video_window(&ifman);
					break;
				case UPDATE_GEOMETRY_INFO:
					status = tsmf_ifman_update_geometry_info(&ifman);
					break;
				case SET_ALLOCATOR:
					status = tsmf_ifman_set_allocator(&ifman);
					break;
				case NOTIFY_PREROLL:
					status = tsmf_ifman_notify_preroll(&ifman);
					break;
				case ON_SAMPLE:
					status = tsmf_ifman_on_sample(&ifman);
					break;
				case ON_FLUSH:
					status = tsmf_ifman_on_flush(&ifman);
					break;
				case ON_END_OF_STREAM:
					status = tsmf_ifman_on_end_of_stream(&ifman);
					break;
				case ON_PLAYBACK_STARTED:
					status = tsmf_ifman_on_playback_started(&ifman);
					break;
				case ON_PLAYBACK_PAUSED:
					status = tsmf_ifman_on_playback_paused(&ifman);
					break;
				case ON_PLAYBACK_RESTARTED:
					status = tsmf_ifman_on_playback_restarted(&ifman);
					break;
				case ON_PLAYBACK_STOPPED:
					status = tsmf_ifman_on_playback_stopped(&ifman);
					break;
				case ON_PLAYBACK_RATE_CHANGED:
					status = tsmf_ifman_on_playback_rate_changed(&ifman);
					break;
				default:
					break;
			}
			break;
		default:
			break;
	}
<<<<<<< HEAD
	Stream_Free(input, FALSE);
=======

>>>>>>> fbea223e
	input = NULL;
	ifman.input = NULL;
	if(status == -1)
	{
		switch(FunctionId)
		{
			case RIMCALL_RELEASE:
				/* [MS-RDPEXPS] 2.2.2.2 Interface Release (IFACE_RELEASE)
				   This message does not require a reply. */
				status = 0;
				ifman.output_pending = 1;
				break;
			case RIMCALL_QUERYINTERFACE:
				/* [MS-RDPEXPS] 2.2.2.1.2 Query Interface Response (QI_RSP)
				   This message is not supported in this channel. */
				status = 0;
				break;
		}
		if(status == -1)
		{
			DEBUG_WARN("InterfaceId 0x%X FunctionId 0x%X not processed.",
					   InterfaceId, FunctionId);
			/* When a request is not implemented we return empty response indicating error */
		}
		status = 0;
	}
	if(status == 0 && !ifman.output_pending)
	{
		/* Response packet does not have FunctionId */
		length = Stream_GetPosition(output);
		Stream_SetPosition(output, 0);
		Stream_Write_UINT32(output, ifman.output_interface_id);
		Stream_Write_UINT32(output, MessageId);
		DEBUG_TSMF("response size %d", length);
		status = callback->channel->Write(callback->channel, length, Stream_Buffer(output), NULL);
		if(status)
		{
			DEBUG_WARN("response error %d", status);
		}
	}
	Stream_Free(output, TRUE);
	return status;
}

static int tsmf_on_close(IWTSVirtualChannelCallback *pChannelCallback)
{
	TSMF_STREAM *stream;
	TSMF_PRESENTATION *presentation;
	TSMF_CHANNEL_CALLBACK *callback = (TSMF_CHANNEL_CALLBACK *) pChannelCallback;
	DEBUG_TSMF("");
	if(callback->stream_id)
	{
		presentation = tsmf_presentation_find_by_id(callback->presentation_id);
		if(presentation)
		{
			stream = tsmf_stream_find_by_id(presentation, callback->stream_id);
			if(stream)
				tsmf_stream_free(stream);
		}
	}
	free(pChannelCallback);
	return 0;
}

static int tsmf_on_new_channel_connection(IWTSListenerCallback *pListenerCallback,
		IWTSVirtualChannel *pChannel,
		BYTE *Data,
		int *pbAccept,
		IWTSVirtualChannelCallback **ppCallback)
{
	TSMF_CHANNEL_CALLBACK *callback;
	TSMF_LISTENER_CALLBACK *listener_callback = (TSMF_LISTENER_CALLBACK *) pListenerCallback;
	DEBUG_TSMF("");
	callback = (TSMF_CHANNEL_CALLBACK *) malloc(sizeof(TSMF_CHANNEL_CALLBACK));
	ZeroMemory(callback, sizeof(TSMF_CHANNEL_CALLBACK));
	callback->iface.OnDataReceived = tsmf_on_data_received;
	callback->iface.OnClose = tsmf_on_close;
	callback->plugin = listener_callback->plugin;
	callback->channel_mgr = listener_callback->channel_mgr;
	callback->channel = pChannel;
	*ppCallback = (IWTSVirtualChannelCallback *) callback;
	return 0;
}

static int tsmf_plugin_initialize(IWTSPlugin *pPlugin, IWTSVirtualChannelManager *pChannelMgr)
{
	TSMF_PLUGIN *tsmf = (TSMF_PLUGIN *) pPlugin;
	DEBUG_TSMF("");
	tsmf->listener_callback = (TSMF_LISTENER_CALLBACK *) malloc(sizeof(TSMF_LISTENER_CALLBACK));
	ZeroMemory(tsmf->listener_callback, sizeof(TSMF_LISTENER_CALLBACK));
	tsmf->listener_callback->iface.OnNewChannelConnection = tsmf_on_new_channel_connection;
	tsmf->listener_callback->plugin = pPlugin;
	tsmf->listener_callback->channel_mgr = pChannelMgr;
	return pChannelMgr->CreateListener(pChannelMgr, "TSMF", 0,
									   (IWTSListenerCallback *) tsmf->listener_callback, NULL);
}

static int tsmf_plugin_terminated(IWTSPlugin *pPlugin)
{
	TSMF_PLUGIN *tsmf = (TSMF_PLUGIN *) pPlugin;
	DEBUG_TSMF("");
	if(tsmf->listener_callback)
		free(tsmf->listener_callback);
	free(tsmf);
	return 0;
}

COMMAND_LINE_ARGUMENT_A tsmf_args[] =
{
	{ "audio", COMMAND_LINE_VALUE_REQUIRED, "<subsystem>", NULL, NULL, -1, NULL, "audio subsystem" },
	{ "audio-dev", COMMAND_LINE_VALUE_REQUIRED, "<device>", NULL, NULL, -1, NULL, "audio device name" },
	{ "decoder", COMMAND_LINE_VALUE_REQUIRED, "<subsystem>", NULL, NULL, -1, NULL, "decoder subsystem" },
	{ NULL, 0, NULL, NULL, NULL, -1, NULL, NULL }
};

static void tsmf_process_addin_args(IWTSPlugin *pPlugin, ADDIN_ARGV *args)
{
	int status;
	DWORD flags;
	COMMAND_LINE_ARGUMENT_A *arg;
	TSMF_PLUGIN *tsmf = (TSMF_PLUGIN *) pPlugin;
	flags = COMMAND_LINE_SIGIL_NONE | COMMAND_LINE_SEPARATOR_COLON;
	status = CommandLineParseArgumentsA(args->argc, (const char **) args->argv,
										tsmf_args, flags, tsmf, NULL, NULL);
	arg = tsmf_args;
	do
	{
		if(!(arg->Flags & COMMAND_LINE_VALUE_PRESENT))
			continue;
		CommandLineSwitchStart(arg)
		CommandLineSwitchCase(arg, "audio")
		{
			tsmf->audio_name = _strdup(arg->Value);
		}
		CommandLineSwitchCase(arg, "audio-dev")
		{
			tsmf->audio_device = _strdup(arg->Value);
		}
		CommandLineSwitchCase(arg, "decoder")
		{
			tsmf->decoder_name = _strdup(arg->Value);
		}
		CommandLineSwitchDefault(arg)
		{
		}
		CommandLineSwitchEnd(arg)
	}
	while((arg = CommandLineFindNextArgumentA(arg)) != NULL);
}

#ifdef STATIC_CHANNELS
#define DVCPluginEntry	tsmf_DVCPluginEntry
#endif

int DVCPluginEntry(IDRDYNVC_ENTRY_POINTS *pEntryPoints)
{
	int status = 0;
	TSMF_PLUGIN *tsmf;
	tsmf = (TSMF_PLUGIN *) pEntryPoints->GetPlugin(pEntryPoints, "tsmf");
	if(tsmf == NULL)
	{
		tsmf = (TSMF_PLUGIN *) malloc(sizeof(TSMF_PLUGIN));
		ZeroMemory(tsmf, sizeof(TSMF_PLUGIN));
		tsmf->iface.Initialize = tsmf_plugin_initialize;
		tsmf->iface.Connected = NULL;
		tsmf->iface.Disconnected = NULL;
		tsmf->iface.Terminated = tsmf_plugin_terminated;
		status = pEntryPoints->RegisterPlugin(pEntryPoints, "tsmf", (IWTSPlugin *) tsmf);
		tsmf_media_init();
	}
	if(status == 0)
	{
		tsmf_process_addin_args((IWTSPlugin *) tsmf, pEntryPoints->GetPluginData(pEntryPoints));
	}
	return status;
}<|MERGE_RESOLUTION|>--- conflicted
+++ resolved
@@ -114,14 +114,7 @@
 	return TRUE;
 }
 
-<<<<<<< HEAD
-static int tsmf_on_data_received(IWTSVirtualChannelCallback *pChannelCallback,
-								 UINT32 cbSize,
-								 BYTE *pBuffer)
-=======
-static int tsmf_on_data_received(IWTSVirtualChannelCallback* pChannelCallback,
-	wStream *data)
->>>>>>> fbea223e
+static int tsmf_on_data_received(IWTSVirtualChannelCallback* pChannelCallback, wStream *data)
 {
 	int length;
 	wStream *input;
@@ -131,25 +124,17 @@
 	UINT32 MessageId;
 	UINT32 FunctionId;
 	UINT32 InterfaceId;
-<<<<<<< HEAD
-	TSMF_CHANNEL_CALLBACK *callback = (TSMF_CHANNEL_CALLBACK *) pChannelCallback;
-=======
 	TSMF_CHANNEL_CALLBACK* callback = (TSMF_CHANNEL_CALLBACK*) pChannelCallback;
-  UINT32 cbSize = Stream_GetRemainingLength(data);
-
->>>>>>> fbea223e
+	UINT32 cbSize = Stream_GetRemainingLength(data);
+
 	/* 2.2.1 Shared Message Header (SHARED_MSG_HEADER) */
 	if(cbSize < 12)
 	{
 		DEBUG_WARN("invalid size. cbSize=%d", cbSize);
 		return 1;
 	}
-<<<<<<< HEAD
-	input = Stream_New((BYTE *) pBuffer, cbSize);
-=======
 
 	input = data;
->>>>>>> fbea223e
 	output = Stream_New(NULL, 256);
 	Stream_Seek(output, 8);
 	Stream_Read_UINT32(input, InterfaceId);
@@ -266,11 +251,7 @@
 		default:
 			break;
 	}
-<<<<<<< HEAD
-	Stream_Free(input, FALSE);
-=======
-
->>>>>>> fbea223e
+
 	input = NULL;
 	ifman.input = NULL;
 	if(status == -1)
