/**
 * FreeRDP: A Remote Desktop Protocol Client
 * FreeRDP Windows Server
 *
 * Copyright 2012 Corey Clayton <can.of.tuna@gmail.com>
 *
 * Licensed under the Apache License, Version 2.0 (the "License");
 * you may not use this file except in compliance with the License.
 * You may obtain a copy of the License at
 *
 *     http://www.apache.org/licenses/LICENSE-2.0
 *
 * Unless required by applicable law or agreed to in writing, software
 * distributed under the License is distributed on an "AS IS" BASIS,
 * WITHOUT WARRANTIES OR CONDITIONS OF ANY KIND, either express or implied.
 * See the License for the specific language governing permissions and
 * limitations under the License.
 */

#ifdef HAVE_CONFIG_H
#include "config.h"
#endif

#include <stdlib.h>

#include <winpr/tchar.h>
#include <winpr/windows.h>

#include "wf_info.h"
#include "wf_update.h"
#include "wf_mirage.h"

static wfInfo* wfInfoInstance = NULL;

int wf_info_lock(wfInfo* wfi)
{
	DWORD dRes;

	dRes = WaitForSingleObject(wfi->mutex, INFINITE);

	switch (dRes)
	{
		case WAIT_ABANDONED:
		case WAIT_OBJECT_0:
			return TRUE;
			break;

		case WAIT_TIMEOUT:
			return FALSE;
			break;

		case WAIT_FAILED:
			printf("wf_info_lock failed with 0x%08X\n", GetLastError());
			return -1;
			break;
	}

	return -1;
}

int wf_info_try_lock(wfInfo* wfi, DWORD dwMilliseconds)
{
	DWORD dRes;

	dRes = WaitForSingleObject(wfi->mutex, dwMilliseconds);

	switch (dRes)
	{
		case WAIT_ABANDONED:
		case WAIT_OBJECT_0:
			return TRUE;
			break;

		case WAIT_TIMEOUT:
			return FALSE;
			break;

		case WAIT_FAILED:
			printf("wf_info_try_lock failed with 0x%08X\n", GetLastError());
			return -1;
			break;
	}

	return -1;
}

int wf_info_unlock(wfInfo* wfi)
{
	if (ReleaseMutex(wfi->mutex) == 0)
	{
		printf("wf_info_unlock failed with 0x%08X\n", GetLastError());
		return -1;
	}

	return TRUE;
}

wfInfo* wf_info_init()
{
	wfInfo* wfi;

	wfi = (wfInfo*) malloc(sizeof(wfInfo));
	ZeroMemory(wfi, sizeof(wfInfo));

	if (wfi != NULL)
	{
		HKEY hKey;
		LONG status;
		DWORD dwType;
		DWORD dwSize;
		DWORD dwValue;

		wfi->mutex = CreateMutex(NULL, FALSE, NULL);

		if (wfi->mutex == NULL) 
		{
			_tprintf(_T("CreateMutex error: %d\n"), GetLastError());
		}

		wfi->updateEvent = CreateEvent(NULL, FALSE, FALSE, NULL);

		wfi->updateSemaphore = CreateSemaphore(NULL, 0, 32, NULL);

		wfi->updateThread = CreateThread(NULL, 0, wf_update_thread, wfi, CREATE_SUSPENDED, NULL);

		if (!wfi->updateThread)
		{
			_tprintf(_T("Failed to create update thread\n"));
		}

		wfi->peers = (freerdp_peer**) malloc(sizeof(freerdp_peer*) * 32);

		wfi->framesPerSecond = 24;

		status = RegOpenKeyEx(HKEY_LOCAL_MACHINE, _T("Software\\FreeRDP\\Server"), 0, KEY_READ | KEY_WOW64_64KEY, &hKey);

		if (status == ERROR_SUCCESS)
		{
			if (RegQueryValueEx(hKey, _T("FramesPerSecond"), NULL, &dwType, (BYTE*) &dwValue, &dwSize) == ERROR_SUCCESS)
				wfi->framesPerSecond = dwValue;
				
		}

		RegCloseKey(hKey);
	}

	return wfi;
}

wfInfo* wf_info_get_instance()
{
	if (wfInfoInstance == NULL)
		wfInfoInstance = wf_info_init();

	return wfInfoInstance;
}

<<<<<<< HEAD
void wf_info_get_screen_info(wfInfo* wfi)
{
	HDC dc;
	int currentScreenBPP;
	int currentScreenPixHeight;
	int currentScreenPixWidth;
	/*
	* Will have to come back to this for supporting non primary displays and multimonitor setups
	*/
	dc = GetDC(NULL);
	currentScreenPixHeight = GetDeviceCaps(dc, VERTRES);
	currentScreenPixWidth = GetDeviceCaps(dc, HORZRES);
	currentScreenBPP = GetDeviceCaps(dc, BITSPIXEL);
	ReleaseDC(NULL, dc);

	wfi->height = currentScreenPixHeight;
	wfi->width = currentScreenPixWidth;
	wfi->bitsPerPix = currentScreenBPP;

	_tprintf(_T("Detected current screen settings: %dx%dx%d\n"), wfi->height, wfi->width, wfi->bitsPerPix);
}

void wf_info_mirror_init(wfInfo* wfi, wfPeerContext* context)
{
	if (wf_info_lock(wfi) > 0)
	{
		if (wfi->subscribers < 1)
		{
			context->info = wfi;
			if(!wf_check_disp_devices(wfi))
			{
				_tprintf(_T("Failed to load Mirror driver\n"));
				exit(1);
			}
			wf_disp_device_set_attach_mode(wfi, 1);
			wf_update_mirror_drv(wfi, 0);
			wf_map_mirror_mem(wfi);

			wfi->rfx_context = rfx_context_new();
			wfi->rfx_context->mode = RLGR3;
			wfi->rfx_context->width = wfi->width;
			wfi->rfx_context->height = wfi->height;

			rfx_context_set_pixel_format(wfi->rfx_context, RDP_PIXEL_FORMAT_B8G8R8A8);
			wfi->s = stream_new(65536);
		}
=======
void wf_info_peer_register(wfInfo* wfi, wfPeerContext* context)
{
	if (wf_info_lock(wfi) > 0)
	{
		context->info = wfi;
		context->updateEvent = CreateEvent(NULL, TRUE, FALSE, NULL);

		wf_mirror_driver_activate(wfi);
>>>>>>> dcceac59

		wfi->peers[wfi->peerCount++] = ((rdpContext*) context)->peer;

		printf("Registering Peer: %d\n", wfi->peerCount);

		wf_info_unlock(wfi);
	}
}

void wf_info_peer_unregister(wfInfo* wfi, wfPeerContext* context)
{
	if (wf_info_lock(wfi) > 0)
	{
		wfi->peers[--(wfi->peerCount)] = NULL;
		CloseHandle(context->updateEvent);

		printf("Unregistering Peer: %d\n", wfi->peerCount);

		wf_info_unlock(wfi);
	}
}

BOOL wf_info_have_updates(wfInfo* wfi)
{
	if (wfi->nextUpdate == wfi->lastUpdate)
		return FALSE;

	return TRUE;
}

void wf_info_update_changes(wfInfo* wfi)
{
	GETCHANGESBUF* buf;

	buf = (GETCHANGESBUF*) wfi->changeBuffer;
	wfi->nextUpdate = buf->buffer->counter;
}

void wf_info_find_invalid_region(wfInfo* wfi)
{
	int i;
	GETCHANGESBUF* buf;

	buf = (GETCHANGESBUF*) wfi->changeBuffer;

	for (i = wfi->lastUpdate; i != wfi->nextUpdate; i = (i + 1) % MAXCHANGES_BUF)
	{
		UnionRect(&wfi->invalid, &wfi->invalid, &buf->buffer->pointrect[i].rect);
	}

	if (wfi->invalid.left < 0)
		wfi->invalid.left = 0;

	if (wfi->invalid.top < 0)
		wfi->invalid.top = 0;

	if (wfi->invalid.right >= wfi->width)
		wfi->invalid.right = wfi->width - 1;

	if (wfi->invalid.bottom >= wfi->height)
		wfi->invalid.bottom = wfi->height - 1;
}

void wf_info_clear_invalid_region(wfInfo* wfi)
{
	wfi->lastUpdate = wfi->nextUpdate;
	SetRectEmpty(&wfi->invalid);
}

void wf_info_invalidate_full_screen(wfInfo* wfi)
{
	SetRect(&wfi->invalid, 0, 0, wfi->width, wfi->height);
}

BOOL wf_info_have_invalid_region(wfInfo* wfi)
{
	return IsRectEmpty(&wfi->invalid);
}
<|MERGE_RESOLUTION|>--- conflicted
+++ resolved
@@ -1,292 +1,244 @@
-/**
- * FreeRDP: A Remote Desktop Protocol Client
- * FreeRDP Windows Server
- *
- * Copyright 2012 Corey Clayton <can.of.tuna@gmail.com>
- *
- * Licensed under the Apache License, Version 2.0 (the "License");
- * you may not use this file except in compliance with the License.
- * You may obtain a copy of the License at
- *
- *     http://www.apache.org/licenses/LICENSE-2.0
- *
- * Unless required by applicable law or agreed to in writing, software
- * distributed under the License is distributed on an "AS IS" BASIS,
- * WITHOUT WARRANTIES OR CONDITIONS OF ANY KIND, either express or implied.
- * See the License for the specific language governing permissions and
- * limitations under the License.
- */
+/**
+ * FreeRDP: A Remote Desktop Protocol Client
+ * FreeRDP Windows Server
+ *
+ * Copyright 2012 Corey Clayton <can.of.tuna@gmail.com>
+ *
+ * Licensed under the Apache License, Version 2.0 (the "License");
+ * you may not use this file except in compliance with the License.
+ * You may obtain a copy of the License at
+ *
+ *     http://www.apache.org/licenses/LICENSE-2.0
+ *
+ * Unless required by applicable law or agreed to in writing, software
+ * distributed under the License is distributed on an "AS IS" BASIS,
+ * WITHOUT WARRANTIES OR CONDITIONS OF ANY KIND, either express or implied.
+ * See the License for the specific language governing permissions and
+ * limitations under the License.
+ */
+
+#ifdef HAVE_CONFIG_H
+#include "config.h"
+#endif
+
+#include <stdlib.h>
+
+#include <winpr/tchar.h>
+#include <winpr/windows.h>
+
+#include "wf_info.h"
+#include "wf_update.h"
+#include "wf_mirage.h"
+
+static wfInfo* wfInfoInstance = NULL;
+
+int wf_info_lock(wfInfo* wfi)
+{
+	DWORD dRes;
+
+	dRes = WaitForSingleObject(wfi->mutex, INFINITE);
+
+	switch (dRes)
+	{
+		case WAIT_ABANDONED:
+		case WAIT_OBJECT_0:
+			return TRUE;
+			break;
+
+		case WAIT_TIMEOUT:
+			return FALSE;
+			break;
+
+		case WAIT_FAILED:
+			printf("wf_info_lock failed with 0x%08X\n", GetLastError());
+			return -1;
+			break;
+	}
+
+	return -1;
+}
+
+int wf_info_try_lock(wfInfo* wfi, DWORD dwMilliseconds)
+{
+	DWORD dRes;
+
+	dRes = WaitForSingleObject(wfi->mutex, dwMilliseconds);
+
+	switch (dRes)
+	{
+		case WAIT_ABANDONED:
+		case WAIT_OBJECT_0:
+			return TRUE;
+			break;
+
+		case WAIT_TIMEOUT:
+			return FALSE;
+			break;
+
+		case WAIT_FAILED:
+			printf("wf_info_try_lock failed with 0x%08X\n", GetLastError());
+			return -1;
+			break;
+	}
+
+	return -1;
+}
+
+int wf_info_unlock(wfInfo* wfi)
+{
+	if (ReleaseMutex(wfi->mutex) == 0)
+	{
+		printf("wf_info_unlock failed with 0x%08X\n", GetLastError());
+		return -1;
+	}
+
+	return TRUE;
+}
+
+wfInfo* wf_info_init()
+{
+	wfInfo* wfi;
+
+	wfi = (wfInfo*) malloc(sizeof(wfInfo));
+	ZeroMemory(wfi, sizeof(wfInfo));
+
+	if (wfi != NULL)
+	{
+		HKEY hKey;
+		LONG status;
+		DWORD dwType;
+		DWORD dwSize;
+		DWORD dwValue;
+
+		wfi->mutex = CreateMutex(NULL, FALSE, NULL);
+
+		if (wfi->mutex == NULL) 
+		{
+			_tprintf(_T("CreateMutex error: %d\n"), GetLastError());
+		}
+
+		wfi->updateEvent = CreateEvent(NULL, FALSE, FALSE, NULL);
+
+		wfi->updateSemaphore = CreateSemaphore(NULL, 0, 32, NULL);
+
+		wfi->updateThread = CreateThread(NULL, 0, wf_update_thread, wfi, CREATE_SUSPENDED, NULL);
+
+		if (!wfi->updateThread)
+		{
+			_tprintf(_T("Failed to create update thread\n"));
+		}
+
+		wfi->peers = (freerdp_peer**) malloc(sizeof(freerdp_peer*) * 32);
+
+		wfi->framesPerSecond = 24;
+
+		status = RegOpenKeyEx(HKEY_LOCAL_MACHINE, _T("Software\\FreeRDP\\Server"), 0, KEY_READ | KEY_WOW64_64KEY, &hKey);
+
+		if (status == ERROR_SUCCESS)
+		{
+			if (RegQueryValueEx(hKey, _T("FramesPerSecond"), NULL, &dwType, (BYTE*) &dwValue, &dwSize) == ERROR_SUCCESS)
+				wfi->framesPerSecond = dwValue;
+				
+		}
+
+		RegCloseKey(hKey);
+	}
+
+	return wfi;
+}
+
+wfInfo* wf_info_get_instance()
+{
+	if (wfInfoInstance == NULL)
+		wfInfoInstance = wf_info_init();
+
+	return wfInfoInstance;
+}
+
 
-#ifdef HAVE_CONFIG_H
-#include "config.h"
-#endif
-
-#include <stdlib.h>
-
-#include <winpr/tchar.h>
-#include <winpr/windows.h>
-
-#include "wf_info.h"
-#include "wf_update.h"
-#include "wf_mirage.h"
-
-static wfInfo* wfInfoInstance = NULL;
-
-int wf_info_lock(wfInfo* wfi)
-{
-	DWORD dRes;
-
-	dRes = WaitForSingleObject(wfi->mutex, INFINITE);
-
-	switch (dRes)
-	{
-		case WAIT_ABANDONED:
-		case WAIT_OBJECT_0:
-			return TRUE;
-			break;
-
-		case WAIT_TIMEOUT:
-			return FALSE;
-			break;
-
-		case WAIT_FAILED:
-			printf("wf_info_lock failed with 0x%08X\n", GetLastError());
-			return -1;
-			break;
-	}
-
-	return -1;
-}
-
-int wf_info_try_lock(wfInfo* wfi, DWORD dwMilliseconds)
-{
-	DWORD dRes;
-
-	dRes = WaitForSingleObject(wfi->mutex, dwMilliseconds);
-
-	switch (dRes)
-	{
-		case WAIT_ABANDONED:
-		case WAIT_OBJECT_0:
-			return TRUE;
-			break;
-
-		case WAIT_TIMEOUT:
-			return FALSE;
-			break;
-
-		case WAIT_FAILED:
-			printf("wf_info_try_lock failed with 0x%08X\n", GetLastError());
-			return -1;
-			break;
-	}
-
-	return -1;
-}
-
-int wf_info_unlock(wfInfo* wfi)
-{
-	if (ReleaseMutex(wfi->mutex) == 0)
-	{
-		printf("wf_info_unlock failed with 0x%08X\n", GetLastError());
-		return -1;
-	}
-
-	return TRUE;
-}
-
-wfInfo* wf_info_init()
-{
-	wfInfo* wfi;
-
-	wfi = (wfInfo*) malloc(sizeof(wfInfo));
-	ZeroMemory(wfi, sizeof(wfInfo));
-
-	if (wfi != NULL)
-	{
-		HKEY hKey;
-		LONG status;
-		DWORD dwType;
-		DWORD dwSize;
-		DWORD dwValue;
-
-		wfi->mutex = CreateMutex(NULL, FALSE, NULL);
-
-		if (wfi->mutex == NULL) 
-		{
-			_tprintf(_T("CreateMutex error: %d\n"), GetLastError());
-		}
-
-		wfi->updateEvent = CreateEvent(NULL, FALSE, FALSE, NULL);
-
-		wfi->updateSemaphore = CreateSemaphore(NULL, 0, 32, NULL);
-
-		wfi->updateThread = CreateThread(NULL, 0, wf_update_thread, wfi, CREATE_SUSPENDED, NULL);
-
-		if (!wfi->updateThread)
-		{
-			_tprintf(_T("Failed to create update thread\n"));
-		}
-
-		wfi->peers = (freerdp_peer**) malloc(sizeof(freerdp_peer*) * 32);
-
-		wfi->framesPerSecond = 24;
-
-		status = RegOpenKeyEx(HKEY_LOCAL_MACHINE, _T("Software\\FreeRDP\\Server"), 0, KEY_READ | KEY_WOW64_64KEY, &hKey);
-
-		if (status == ERROR_SUCCESS)
-		{
-			if (RegQueryValueEx(hKey, _T("FramesPerSecond"), NULL, &dwType, (BYTE*) &dwValue, &dwSize) == ERROR_SUCCESS)
-				wfi->framesPerSecond = dwValue;
-				
-		}
-
-		RegCloseKey(hKey);
-	}
-
-	return wfi;
-}
-
-wfInfo* wf_info_get_instance()
-{
-	if (wfInfoInstance == NULL)
-		wfInfoInstance = wf_info_init();
-
-	return wfInfoInstance;
-}
-
-<<<<<<< HEAD
-void wf_info_get_screen_info(wfInfo* wfi)
-{
-	HDC dc;
-	int currentScreenBPP;
-	int currentScreenPixHeight;
-	int currentScreenPixWidth;
-	/*
-	* Will have to come back to this for supporting non primary displays and multimonitor setups
-	*/
-	dc = GetDC(NULL);
-	currentScreenPixHeight = GetDeviceCaps(dc, VERTRES);
-	currentScreenPixWidth = GetDeviceCaps(dc, HORZRES);
-	currentScreenBPP = GetDeviceCaps(dc, BITSPIXEL);
-	ReleaseDC(NULL, dc);
-
-	wfi->height = currentScreenPixHeight;
-	wfi->width = currentScreenPixWidth;
-	wfi->bitsPerPix = currentScreenBPP;
-
-	_tprintf(_T("Detected current screen settings: %dx%dx%d\n"), wfi->height, wfi->width, wfi->bitsPerPix);
-}
-
-void wf_info_mirror_init(wfInfo* wfi, wfPeerContext* context)
-{
-	if (wf_info_lock(wfi) > 0)
-	{
-		if (wfi->subscribers < 1)
-		{
-			context->info = wfi;
-			if(!wf_check_disp_devices(wfi))
-			{
-				_tprintf(_T("Failed to load Mirror driver\n"));
-				exit(1);
-			}
-			wf_disp_device_set_attach_mode(wfi, 1);
-			wf_update_mirror_drv(wfi, 0);
-			wf_map_mirror_mem(wfi);
-
-			wfi->rfx_context = rfx_context_new();
-			wfi->rfx_context->mode = RLGR3;
-			wfi->rfx_context->width = wfi->width;
-			wfi->rfx_context->height = wfi->height;
-
-			rfx_context_set_pixel_format(wfi->rfx_context, RDP_PIXEL_FORMAT_B8G8R8A8);
-			wfi->s = stream_new(65536);
-		}
-=======
-void wf_info_peer_register(wfInfo* wfi, wfPeerContext* context)
-{
-	if (wf_info_lock(wfi) > 0)
-	{
-		context->info = wfi;
-		context->updateEvent = CreateEvent(NULL, TRUE, FALSE, NULL);
-
-		wf_mirror_driver_activate(wfi);
->>>>>>> dcceac59
-
-		wfi->peers[wfi->peerCount++] = ((rdpContext*) context)->peer;
-
-		printf("Registering Peer: %d\n", wfi->peerCount);
-
-		wf_info_unlock(wfi);
-	}
-}
-
-void wf_info_peer_unregister(wfInfo* wfi, wfPeerContext* context)
-{
-	if (wf_info_lock(wfi) > 0)
-	{
-		wfi->peers[--(wfi->peerCount)] = NULL;
-		CloseHandle(context->updateEvent);
-
-		printf("Unregistering Peer: %d\n", wfi->peerCount);
-
-		wf_info_unlock(wfi);
-	}
-}
-
-BOOL wf_info_have_updates(wfInfo* wfi)
-{
-	if (wfi->nextUpdate == wfi->lastUpdate)
-		return FALSE;
-
-	return TRUE;
-}
-
-void wf_info_update_changes(wfInfo* wfi)
-{
-	GETCHANGESBUF* buf;
-
-	buf = (GETCHANGESBUF*) wfi->changeBuffer;
-	wfi->nextUpdate = buf->buffer->counter;
-}
-
-void wf_info_find_invalid_region(wfInfo* wfi)
-{
-	int i;
-	GETCHANGESBUF* buf;
-
-	buf = (GETCHANGESBUF*) wfi->changeBuffer;
-
-	for (i = wfi->lastUpdate; i != wfi->nextUpdate; i = (i + 1) % MAXCHANGES_BUF)
-	{
-		UnionRect(&wfi->invalid, &wfi->invalid, &buf->buffer->pointrect[i].rect);
-	}
-
-	if (wfi->invalid.left < 0)
-		wfi->invalid.left = 0;
-
-	if (wfi->invalid.top < 0)
-		wfi->invalid.top = 0;
-
-	if (wfi->invalid.right >= wfi->width)
-		wfi->invalid.right = wfi->width - 1;
-
-	if (wfi->invalid.bottom >= wfi->height)
-		wfi->invalid.bottom = wfi->height - 1;
-}
-
-void wf_info_clear_invalid_region(wfInfo* wfi)
-{
-	wfi->lastUpdate = wfi->nextUpdate;
-	SetRectEmpty(&wfi->invalid);
-}
-
-void wf_info_invalidate_full_screen(wfInfo* wfi)
-{
-	SetRect(&wfi->invalid, 0, 0, wfi->width, wfi->height);
-}
-
-BOOL wf_info_have_invalid_region(wfInfo* wfi)
-{
-	return IsRectEmpty(&wfi->invalid);
-}
+void wf_info_peer_register(wfInfo* wfi, wfPeerContext* context)
+{
+	if (wf_info_lock(wfi) > 0)
+	{
+		context->info = wfi;
+		context->updateEvent = CreateEvent(NULL, TRUE, FALSE, NULL);
+
+		wf_mirror_driver_activate(wfi);
+
+		wfi->peers[wfi->peerCount++] = ((rdpContext*) context)->peer;
+
+		printf("Registering Peer: %d\n", wfi->peerCount);
+
+		wf_info_unlock(wfi);
+	}
+}
+
+void wf_info_peer_unregister(wfInfo* wfi, wfPeerContext* context)
+{
+	if (wf_info_lock(wfi) > 0)
+	{
+		wfi->peers[--(wfi->peerCount)] = NULL;
+		CloseHandle(context->updateEvent);
+
+		printf("Unregistering Peer: %d\n", wfi->peerCount);
+
+		wf_info_unlock(wfi);
+	}
+}
+
+BOOL wf_info_have_updates(wfInfo* wfi)
+{
+	if (wfi->nextUpdate == wfi->lastUpdate)
+		return FALSE;
+
+	return TRUE;
+}
+
+void wf_info_update_changes(wfInfo* wfi)
+{
+	GETCHANGESBUF* buf;
+
+	buf = (GETCHANGESBUF*) wfi->changeBuffer;
+	wfi->nextUpdate = buf->buffer->counter;
+}
+
+void wf_info_find_invalid_region(wfInfo* wfi)
+{
+	int i;
+	GETCHANGESBUF* buf;
+
+	buf = (GETCHANGESBUF*) wfi->changeBuffer;
+
+	for (i = wfi->lastUpdate; i != wfi->nextUpdate; i = (i + 1) % MAXCHANGES_BUF)
+	{
+		UnionRect(&wfi->invalid, &wfi->invalid, &buf->buffer->pointrect[i].rect);
+	}
+
+	if (wfi->invalid.left < 0)
+		wfi->invalid.left = 0;
+
+	if (wfi->invalid.top < 0)
+		wfi->invalid.top = 0;
+
+	if (wfi->invalid.right >= wfi->width)
+		wfi->invalid.right = wfi->width - 1;
+
+	if (wfi->invalid.bottom >= wfi->height)
+		wfi->invalid.bottom = wfi->height - 1;
+}
+
+void wf_info_clear_invalid_region(wfInfo* wfi)
+{
+	wfi->lastUpdate = wfi->nextUpdate;
+	SetRectEmpty(&wfi->invalid);
+}
+
+void wf_info_invalidate_full_screen(wfInfo* wfi)
+{
+	SetRect(&wfi->invalid, 0, 0, wfi->width, wfi->height);
+}
+
+BOOL wf_info_have_invalid_region(wfInfo* wfi)
+{
+	return IsRectEmpty(&wfi->invalid);
+}