/**
 * FreeRDP: A Remote Desktop Protocol Client
 * FreeRDP Mac OS X Server
 *
 * Copyright 2012 Corey Clayton <can.of.tuna@gmail.com>
 *
 * Licensed under the Apache License, Version 2.0 (the "License");
 * you may not use this file except in compliance with the License.
 * You may obtain a copy of the License at
 *
 *     http://www.apache.org/licenses/LICENSE-2.0
 *
 * Unless required by applicable law or agreed to in writing, software
 * distributed under the License is distributed on an "AS IS" BASIS,
 * WITHOUT WARRANTIES OR CONDITIONS OF ANY KIND, either express or implied.
 * See the License for the specific language governing permissions and
 * limitations under the License.
 */

#ifdef HAVE_CONFIG_H
#include "config.h"
#endif

#include <freerdp/listener.h>
#include <freerdp/codec/rfx.h>
#include <winpr/stream.h>

#include <winpr/crt.h>

#include "mf_peer.h"
#include "mf_info.h"
#include "mf_input.h"
#include "mf_event.h"
#include "mf_rdpsnd.h"

#include <mach/clock.h>
#include <mach/mach.h>
#include <dispatch/dispatch.h>

#include "OpenGL/OpenGL.h"
#include "OpenGL/gl.h"

#include "CoreVideo/CoreVideo.h"

#include <freerdp/log.h>
#define TAG SERVER_TAG("mac")

//refactor these
int info_last_sec = 0;
int info_last_nsec = 0;

dispatch_source_t info_timer;
dispatch_queue_t info_queue;

mfEventQueue* info_event_queue;


CGLContextObj glContext;
CGContextRef bmp;
CGImageRef img;



BOOL mf_peer_get_fds(freerdp_peer* client, void** rfds, int* rcount)
{
	if (info_event_queue->pipe_fd[0] == -1)
		return TRUE;
	
	rfds[*rcount] = (void *)(long) info_event_queue->pipe_fd[0];
<<<<<<< HEAD
	(*rcount)++;
	
	return TRUE;
}

BOOL mf_peer_check_fds(freerdp_peer* client)
{
	mfPeerContext* context = (mfPeerContext*) client->context;
	mfEvent* event;
	
	if (context->activated == FALSE)
		return TRUE;
	
	event = mf_event_peek(info_event_queue);
	
	if (event != NULL)
	{
		if (event->type == MF_EVENT_TYPE_REGION)
		{

		}
		else if (event->type == MF_EVENT_TYPE_FRAME_TICK)
		{
			event = mf_event_pop(info_event_queue);
=======
	(*rcount)++;
	
	return TRUE;
}

BOOL mf_peer_check_fds(freerdp_peer* client)
{
	mfPeerContext* context = (mfPeerContext*) client->context;
	mfEvent* event;
	
	if (context->activated == FALSE)
		return TRUE;
	
	event = mf_event_peek(info_event_queue);
	
	if (event != NULL)
	{
		if (event->type == MF_EVENT_TYPE_REGION)
		{
			WLog_ERR(TAG,  "unhandled event");
		}
		else if (event->type == MF_EVENT_TYPE_FRAME_TICK)
		{
			event = mf_event_pop(info_event_queue);
>>>>>>> f7d21655
                        
			mf_peer_rfx_update(client);
			
			mf_event_free(event);
		}
	}
	
	return TRUE;
}

void mf_peer_rfx_update(freerdp_peer* client)
{
	//check
	mfInfo* mfi = mf_info_get_instance();
	
	mf_info_find_invalid_region(mfi);
	
	if (mf_info_have_invalid_region(mfi) == false) {
		return;
	}
	
	
	long width;
	long height;
	int pitch;
	BYTE* dataBits = NULL;
	
	mf_info_getScreenData(mfi, &width, &height, &dataBits, &pitch);
	
	mf_info_clear_invalid_region(mfi);
	
	//encode
	
	wStream* s;
	RFX_RECT rect;
	rdpUpdate* update;
	mfPeerContext* mfp;
	SURFACE_BITS_COMMAND* cmd;
	
	update = client->update;
	mfp = (mfPeerContext*) client->context;
	cmd = &update->surface_bits_command;
	
	
	s = mfp->s;
	Stream_Clear(s);
	Stream_SetPosition(s, 0);
	
	UINT32 x = mfi->invalid.x / mfi->scale;
	UINT32 y = mfi->invalid.y / mfi->scale;
	
	rect.x = 0;
	rect.y = 0;
	rect.width = width;
	rect.height = height;
	
	mfp->rfx_context->width = mfi->servscreen_width;
	mfp->rfx_context->height = mfi->servscreen_height;
	
	rfx_compose_message(mfp->rfx_context, s, &rect, 1,
			    (BYTE*) dataBits, rect.width, rect.height, pitch);
	
	cmd->destLeft = x;
	cmd->destTop = y;
	cmd->destRight = x + rect.width;
	cmd->destBottom = y + rect.height;
	
	
	cmd->bpp = 32;
	cmd->codecID = 3;
	cmd->width = rect.width;
	cmd->height = rect.height;
	cmd->bitmapDataLength = Stream_GetPosition(s);
	cmd->bitmapData = Stream_Buffer(s);
	
	//send
	
	update->SurfaceBits(update->context, cmd);
	
	//clean up... maybe?
	
}

/* Called when we have a new peer connecting */
int mf_peer_context_new(freerdp_peer* client, mfPeerContext* context)
{
	context->info = mf_info_get_instance();
	context->rfx_context = rfx_context_new(TRUE);
	context->rfx_context->mode = RLGR3;
	context->rfx_context->width = client->settings->DesktopWidth;
	context->rfx_context->height = client->settings->DesktopHeight;
	rfx_context_set_pixel_format(context->rfx_context, RDP_PIXEL_FORMAT_B8G8R8A8);
	
	//context->nsc_context = nsc_context_new();
	//nsc_context_set_pixel_format(context->nsc_context, RDP_PIXEL_FORMAT_B8G8R8A8);
	
	context->s = Stream_New(NULL, 0xFFFF);
	
	context->vcm = WTSOpenServerA((LPSTR) client->context);
	
	mf_info_peer_register(context->info, context);

	return 0;
}

/* Called after a peer disconnects */
void mf_peer_context_free(freerdp_peer* client, mfPeerContext* context)
{
	if (context)
	{
		mf_info_peer_unregister(context->info, context);
		
		dispatch_suspend(info_timer);
		
		Stream_Free(context->s, TRUE);
		
		rfx_context_free(context->rfx_context);
		//nsc_context_free(context->nsc_context);
		
#ifdef CHANNEL_AUDIN_SERVER
		if (context->audin)
			audin_server_context_free(context->audin);
#endif
		
		//#ifdef CHANNEL_RDPSND_SERVER
		mf_peer_rdpsnd_stop();
		if (context->rdpsnd)
			rdpsnd_server_context_free(context->rdpsnd);
		//#endif
		
		WTSCloseServer(context->vcm);
	}
}

/* Called when a new client connects */
void mf_peer_init(freerdp_peer* client)
{
	client->ContextSize = sizeof(mfPeerContext);
	client->ContextNew = (psPeerContextNew) mf_peer_context_new;
	client->ContextFree = (psPeerContextFree) mf_peer_context_free;
	freerdp_peer_context_new(client);
	
	info_event_queue = mf_event_queue_new();
	
	info_queue = dispatch_queue_create("FreeRDP.update.timer", DISPATCH_QUEUE_SERIAL);
	info_timer = dispatch_source_create(DISPATCH_SOURCE_TYPE_TIMER, 0, 0, info_queue);
	
	if(info_timer)
	{
		//WLog_ERR(TAG,  "created timer");
		dispatch_source_set_timer(info_timer, DISPATCH_TIME_NOW, 42ull * NSEC_PER_MSEC, 100ull * NSEC_PER_MSEC);
		dispatch_source_set_event_handler(info_timer, ^{
			//WLog_ERR(TAG,  "dispatch");
			mfEvent* event = mf_event_new(MF_EVENT_TYPE_FRAME_TICK);
			mf_event_push(info_event_queue, (mfEvent*) event);}
						  );
<<<<<<< HEAD
		dispatch_resume(info_timer);
	}
}

BOOL mf_peer_post_connect(freerdp_peer* client)
{
	mfPeerContext* context = (mfPeerContext*) client->context;
	rdpSettings* settings = client->settings;
	
	mfInfo* mfi = mf_info_get_instance();
	mfi->scale = 1;
	
	//mfi->servscreen_width = 2880 / mfi->scale;
	//mfi->servscreen_height = 1800 / mfi->scale;
	UINT32 bitsPerPixel = 32;
	
	if ((settings->DesktopWidth != mfi->servscreen_width) || (settings->DesktopHeight != mfi->servscreen_height))
	{

	}
	
	settings->DesktopWidth = mfi->servscreen_width;
	settings->DesktopHeight = mfi->servscreen_height;
	settings->ColorDepth = bitsPerPixel;
	
	client->update->DesktopResize(client->update->context);
	
	mfi->mouse_down_left = FALSE;
	mfi->mouse_down_right = FALSE;
	mfi->mouse_down_other = FALSE;

	if (WTSVirtualChannelManagerIsChannelJoined(context->vcm, "rdpsnd"))
	{
		mf_peer_rdpsnd_init(context); /* Audio Output */
	}
	
	/* Dynamic Virtual Channels */
	
#ifdef CHANNEL_AUDIN_SERVER
	mf_peer_audin_init(context); /* Audio Input */
#endif
	
	return TRUE;
}

BOOL mf_peer_activate(freerdp_peer* client)
{
	mfPeerContext* context = (mfPeerContext*) client->context;
	
	rfx_context_reset(context->rfx_context);
	context->activated = TRUE;
	
	return TRUE;
}

void mf_peer_synchronize_event(rdpInput* input, UINT32 flags)
{

}

void mf_peer_keyboard_event(rdpInput* input, UINT16 flags, UINT16 code)
{
	UINT16 down = 0x4000;
	//UINT16 up = 0x8000;
	
	bool state_down = FALSE;
	
	if (flags == down)
	{
		state_down = TRUE;
	}
}

void mf_peer_unicode_keyboard_event(rdpInput* input, UINT16 flags, UINT16 code)
{
	
}

static void mf_peer_suppress_output(rdpContext* context, BYTE allow, RECTANGLE_16* area)
{

}

void mf_peer_accepted(freerdp_listener* instance, freerdp_peer* client)
{
	pthread_t th;
	
	pthread_create(&th, 0, mf_peer_main_loop, client);
	pthread_detach(th);
}

void* mf_peer_main_loop(void* arg)
{
	int i;
	int fds;
	int max_fds;
	int rcount;
	void* rfds[32];
	fd_set rfds_set;
	mfPeerContext* context;
	freerdp_peer* client = (freerdp_peer*) arg;
	
	memset(rfds, 0, sizeof(rfds));
	
	mf_peer_init(client);
	
	/* Initialize the real server settings here */
	client->settings->CertificateFile = _strdup("server.crt");
	client->settings->PrivateKeyFile = _strdup("server.key");
	client->settings->NlaSecurity = FALSE;
	client->settings->RemoteFxCodec = TRUE;
	client->settings->ColorDepth = 32;
	client->settings->SuppressOutput = TRUE;
	client->settings->RefreshRect = FALSE;
	
	client->PostConnect = mf_peer_post_connect;
	client->Activate = mf_peer_activate;
	
	client->input->SynchronizeEvent = mf_peer_synchronize_event;
	client->input->KeyboardEvent = mf_input_keyboard_event;//mf_peer_keyboard_event;
	client->input->UnicodeKeyboardEvent = mf_peer_unicode_keyboard_event;
	client->input->MouseEvent = mf_input_mouse_event;
	client->input->ExtendedMouseEvent = mf_input_extended_mouse_event;
	
	//client->update->RefreshRect = mf_peer_refresh_rect;
	client->update->SuppressOutput = mf_peer_suppress_output;
	
	client->Initialize(client);
	context = (mfPeerContext*) client->context;
	

	while (1)
	{
		rcount = 0;
		
		if (client->GetFileDescriptor(client, rfds, &rcount) != TRUE)
		{
			break;
		}
		
		if (mf_peer_get_fds(client, rfds, &rcount) != TRUE)
		{
			break;
		}
=======
		dispatch_resume(info_timer);
	}
}

BOOL mf_peer_post_connect(freerdp_peer* client)
{
	mfPeerContext* context = (mfPeerContext*) client->context;
	rdpSettings* settings = client->settings;
	WLog_INFO(TAG,  "Client %s post connect", client->hostname);

	if (client->settings->AutoLogonEnabled)
	{
		WLog_INFO(TAG,  " and wants to login automatically as %s\\%s",
				 client->settings->Domain ? client->settings->Domain : "",
				 client->settings->Username);
		/* A real server may perform OS login here if NLA is not executed previously. */
	}

	mfInfo* mfi = mf_info_get_instance();
	mfi->scale = 1;
	
	//mfi->servscreen_width = 2880 / mfi->scale;
	//mfi->servscreen_height = 1800 / mfi->scale;
	UINT32 bitsPerPixel = 32;
	
	if ((settings->DesktopWidth != mfi->servscreen_width) || (settings->DesktopHeight != mfi->servscreen_height))
	{
		WLog_INFO(TAG,  "Client requested resolution %dx%d, but will resize to %dx%d",
				 settings->DesktopWidth, settings->DesktopHeight, mfi->servscreen_width, mfi->servscreen_height);
	}
	
	settings->DesktopWidth = mfi->servscreen_width;
	settings->DesktopHeight = mfi->servscreen_height;
	settings->ColorDepth = bitsPerPixel;
	
	client->update->DesktopResize(client->update->context);
	
	mfi->mouse_down_left = FALSE;
	mfi->mouse_down_right = FALSE;
	mfi->mouse_down_other = FALSE;

	if (WTSVirtualChannelManagerIsChannelJoined(context->vcm, "rdpsnd"))
	{
		mf_peer_rdpsnd_init(context); /* Audio Output */
	}
	
	/* Dynamic Virtual Channels */
	
#ifdef CHANNEL_AUDIN_SERVER
	mf_peer_audin_init(context); /* Audio Input */
#endif
	
	return TRUE;
}

BOOL mf_peer_activate(freerdp_peer* client)
{
	mfPeerContext* context = (mfPeerContext*) client->context;
	
	rfx_context_reset(context->rfx_context);
	context->activated = TRUE;
	
	return TRUE;
}

void mf_peer_synchronize_event(rdpInput* input, UINT32 flags)
{
	WLog_WARN(TAG,  "Client sent a synchronize event (flags:0x%08X)", flags);
}

void mf_peer_keyboard_event(rdpInput* input, UINT16 flags, UINT16 code)
{
	WLog_INFO(TAG,  "Client sent a keyboard event (flags:0x%04X code:0x%04X)", flags, code);
	UINT16 down = 0x4000;
	//UINT16 up = 0x8000;
	
	bool state_down = FALSE;
	
	if (flags == down)
	{
		state_down = TRUE;
	}
	
	/*
	 CGEventRef event;
	 event = CGEventCreateKeyboardEvent(NULL, (CGKeyCode)code, state_down);
	 CGEventPost(kCGHIDEventTap, event);
	 CFRelease(event);
	 */
}

void mf_peer_unicode_keyboard_event(rdpInput* input, UINT16 flags, UINT16 code)
{
	WLog_ERR(TAG,  "Client sent a unicode keyboard event (flags:0x%04X code:0x%04X)", flags, code);
}

/*void mf_peer_mouse_event(rdpInput* input, UINT16 flags, UINT16 x, UINT16 y)
{
	//WLog_ERR(TAG,  "Client sent a mouse event (flags:0x%04X pos: %d,%d)", flags, x, y);
}

void mf_peer_extended_mouse_event(rdpInput* input, UINT16 flags, UINT16 x, UINT16 y)
{
	//WLog_ERR(TAG,  "Client sent an extended mouse event (flags:0x%04X pos: %d,%d)", flags, x, y);
}
*/
/*static void mf_peer_refresh_rect(rdpContext* context, BYTE count, RECTANGLE_16* areas)
 {
 BYTE i;

 WLog_ERR(TAG,  "Client requested to refresh:");

 for (i = 0; i < count; i++)
 {
 WLog_ERR(TAG,  "  (%d, %d) (%d, %d)", areas[i].left, areas[i].top, areas[i].right, areas[i].bottom);
 }
 }*/

static void mf_peer_suppress_output(rdpContext* context, BYTE allow, RECTANGLE_16* area)
{
	if (allow > 0)
	{
		WLog_WARN(TAG,  "Client restore output (%d, %d) (%d, %d).", area->left, area->top, area->right, area->bottom);
	}
	else
	{
		WLog_WARN(TAG,  "Client minimized and suppress output.");
	}
}

void mf_peer_accepted(freerdp_listener* instance, freerdp_peer* client)
{
	pthread_t th;
	
	pthread_create(&th, 0, mf_peer_main_loop, client);
	pthread_detach(th);
}

void* mf_peer_main_loop(void* arg)
{
	int i;
	int fds;
	int max_fds;
	int rcount;
	void* rfds[32];
	fd_set rfds_set;
	mfPeerContext* context;
	freerdp_peer* client = (freerdp_peer*) arg;
	
	memset(rfds, 0, sizeof(rfds));
	
	mf_peer_init(client);
	
	/* Initialize the real server settings here */
	client->settings->CertificateFile = _strdup("server.crt");
	client->settings->PrivateKeyFile = _strdup("server.key");
	client->settings->NlaSecurity = FALSE;
	client->settings->RemoteFxCodec = TRUE;
	client->settings->ColorDepth = 32;
	client->settings->SuppressOutput = TRUE;
	client->settings->RefreshRect = FALSE;
	
	client->PostConnect = mf_peer_post_connect;
	client->Activate = mf_peer_activate;
	
	client->input->SynchronizeEvent = mf_peer_synchronize_event;
	client->input->KeyboardEvent = mf_input_keyboard_event;//mf_peer_keyboard_event;
	client->input->UnicodeKeyboardEvent = mf_peer_unicode_keyboard_event;
	client->input->MouseEvent = mf_input_mouse_event;
	client->input->ExtendedMouseEvent = mf_input_extended_mouse_event;
	
	//client->update->RefreshRect = mf_peer_refresh_rect;
	client->update->SuppressOutput = mf_peer_suppress_output;
	
	client->Initialize(client);
	context = (mfPeerContext*) client->context;
	WLog_INFO(TAG,  "We've got a client %s", client->local ? "(local)" : client->hostname);

	while (1)
	{
		rcount = 0;
		
		if (client->GetFileDescriptor(client, rfds, &rcount) != TRUE)
		{
			WLog_ERR(TAG,  "Failed to get FreeRDP file descriptor");
			break;
		}
		if (mf_peer_get_fds(client, rfds, &rcount) != TRUE)
		{
			WLog_ERR(TAG,  "Failed to get mfreerdp file descriptor");
			break;
		}
>>>>>>> f7d21655
		
		WTSVirtualChannelManagerGetFileDescriptor(context->vcm, rfds, &rcount);
		
		max_fds = 0;
		FD_ZERO(&rfds_set);
		
		for (i = 0; i < rcount; i++)
		{
			fds = (int)(long)(rfds[i]);
			
			if (fds > max_fds)
				max_fds = fds;
			
			FD_SET(fds, &rfds_set);
		}
		
		if (max_fds == 0)
			break;
		
		if (select(max_fds + 1, &rfds_set, NULL, NULL, NULL) == -1)
		{
			/* these are not really errors */
			if (!((errno == EAGAIN) ||
			      (errno == EWOULDBLOCK) ||
			      (errno == EINPROGRESS) ||
			      (errno == EINTR))) /* signal occurred */
<<<<<<< HEAD
			{
				break;
			}
		}
		
		if (client->CheckFileDescriptor(client) != TRUE)
		{
			break;
		}
		
		if ((mf_peer_check_fds(client)) != TRUE)
		{
			break;
		}
		
		if (WTSVirtualChannelManagerCheckFileDescriptor(context->vcm) != TRUE)
		{
			break;
		}
	}
	
	client->Disconnect(client);
	freerdp_peer_context_free(client);
	freerdp_peer_free(client);
	
	return NULL;
}

=======
			{
				WLog_ERR(TAG,  "select failed");
				break;
			}
		}
		
		if (client->CheckFileDescriptor(client) != TRUE)
		{
			WLog_ERR(TAG,  "Failed to check freerdp file descriptor");
			break;
		}
		
		if ((mf_peer_check_fds(client)) != TRUE)
		{
			WLog_ERR(TAG,  "Failed to check mfreerdp file descriptor");
			break;
		}
		
		if (WTSVirtualChannelManagerCheckFileDescriptor(context->vcm) != TRUE)
		{
			break;
		}
	}

	WLog_INFO(TAG,  "Client %s disconnected.", client->local ? "(local)" : client->hostname);
	client->Disconnect(client);
	freerdp_peer_context_free(client);
	freerdp_peer_free(client);
	
	return NULL;
}
>>>>>>> f7d21655
<|MERGE_RESOLUTION|>--- conflicted
+++ resolved
@@ -42,9 +42,6 @@
 
 #include "CoreVideo/CoreVideo.h"
 
-#include <freerdp/log.h>
-#define TAG SERVER_TAG("mac")
-
 //refactor these
 int info_last_sec = 0;
 int info_last_nsec = 0;
@@ -67,7 +64,6 @@
 		return TRUE;
 	
 	rfds[*rcount] = (void *)(long) info_event_queue->pipe_fd[0];
-<<<<<<< HEAD
 	(*rcount)++;
 	
 	return TRUE;
@@ -92,32 +88,6 @@
 		else if (event->type == MF_EVENT_TYPE_FRAME_TICK)
 		{
 			event = mf_event_pop(info_event_queue);
-=======
-	(*rcount)++;
-	
-	return TRUE;
-}
-
-BOOL mf_peer_check_fds(freerdp_peer* client)
-{
-	mfPeerContext* context = (mfPeerContext*) client->context;
-	mfEvent* event;
-	
-	if (context->activated == FALSE)
-		return TRUE;
-	
-	event = mf_event_peek(info_event_queue);
-	
-	if (event != NULL)
-	{
-		if (event->type == MF_EVENT_TYPE_REGION)
-		{
-			WLog_ERR(TAG,  "unhandled event");
-		}
-		else if (event->type == MF_EVENT_TYPE_FRAME_TICK)
-		{
-			event = mf_event_pop(info_event_queue);
->>>>>>> f7d21655
                         
 			mf_peer_rfx_update(client);
 			
@@ -267,14 +237,13 @@
 	
 	if(info_timer)
 	{
-		//WLog_ERR(TAG,  "created timer");
+		//DEBUG_WARN( "created timer\n");
 		dispatch_source_set_timer(info_timer, DISPATCH_TIME_NOW, 42ull * NSEC_PER_MSEC, 100ull * NSEC_PER_MSEC);
 		dispatch_source_set_event_handler(info_timer, ^{
-			//WLog_ERR(TAG,  "dispatch");
+			//DEBUG_WARN( "dispatch\n");
 			mfEvent* event = mf_event_new(MF_EVENT_TYPE_FRAME_TICK);
 			mf_event_push(info_event_queue, (mfEvent*) event);}
 						  );
-<<<<<<< HEAD
 		dispatch_resume(info_timer);
 	}
 }
@@ -419,200 +388,6 @@
 		{
 			break;
 		}
-=======
-		dispatch_resume(info_timer);
-	}
-}
-
-BOOL mf_peer_post_connect(freerdp_peer* client)
-{
-	mfPeerContext* context = (mfPeerContext*) client->context;
-	rdpSettings* settings = client->settings;
-	WLog_INFO(TAG,  "Client %s post connect", client->hostname);
-
-	if (client->settings->AutoLogonEnabled)
-	{
-		WLog_INFO(TAG,  " and wants to login automatically as %s\\%s",
-				 client->settings->Domain ? client->settings->Domain : "",
-				 client->settings->Username);
-		/* A real server may perform OS login here if NLA is not executed previously. */
-	}
-
-	mfInfo* mfi = mf_info_get_instance();
-	mfi->scale = 1;
-	
-	//mfi->servscreen_width = 2880 / mfi->scale;
-	//mfi->servscreen_height = 1800 / mfi->scale;
-	UINT32 bitsPerPixel = 32;
-	
-	if ((settings->DesktopWidth != mfi->servscreen_width) || (settings->DesktopHeight != mfi->servscreen_height))
-	{
-		WLog_INFO(TAG,  "Client requested resolution %dx%d, but will resize to %dx%d",
-				 settings->DesktopWidth, settings->DesktopHeight, mfi->servscreen_width, mfi->servscreen_height);
-	}
-	
-	settings->DesktopWidth = mfi->servscreen_width;
-	settings->DesktopHeight = mfi->servscreen_height;
-	settings->ColorDepth = bitsPerPixel;
-	
-	client->update->DesktopResize(client->update->context);
-	
-	mfi->mouse_down_left = FALSE;
-	mfi->mouse_down_right = FALSE;
-	mfi->mouse_down_other = FALSE;
-
-	if (WTSVirtualChannelManagerIsChannelJoined(context->vcm, "rdpsnd"))
-	{
-		mf_peer_rdpsnd_init(context); /* Audio Output */
-	}
-	
-	/* Dynamic Virtual Channels */
-	
-#ifdef CHANNEL_AUDIN_SERVER
-	mf_peer_audin_init(context); /* Audio Input */
-#endif
-	
-	return TRUE;
-}
-
-BOOL mf_peer_activate(freerdp_peer* client)
-{
-	mfPeerContext* context = (mfPeerContext*) client->context;
-	
-	rfx_context_reset(context->rfx_context);
-	context->activated = TRUE;
-	
-	return TRUE;
-}
-
-void mf_peer_synchronize_event(rdpInput* input, UINT32 flags)
-{
-	WLog_WARN(TAG,  "Client sent a synchronize event (flags:0x%08X)", flags);
-}
-
-void mf_peer_keyboard_event(rdpInput* input, UINT16 flags, UINT16 code)
-{
-	WLog_INFO(TAG,  "Client sent a keyboard event (flags:0x%04X code:0x%04X)", flags, code);
-	UINT16 down = 0x4000;
-	//UINT16 up = 0x8000;
-	
-	bool state_down = FALSE;
-	
-	if (flags == down)
-	{
-		state_down = TRUE;
-	}
-	
-	/*
-	 CGEventRef event;
-	 event = CGEventCreateKeyboardEvent(NULL, (CGKeyCode)code, state_down);
-	 CGEventPost(kCGHIDEventTap, event);
-	 CFRelease(event);
-	 */
-}
-
-void mf_peer_unicode_keyboard_event(rdpInput* input, UINT16 flags, UINT16 code)
-{
-	WLog_ERR(TAG,  "Client sent a unicode keyboard event (flags:0x%04X code:0x%04X)", flags, code);
-}
-
-/*void mf_peer_mouse_event(rdpInput* input, UINT16 flags, UINT16 x, UINT16 y)
-{
-	//WLog_ERR(TAG,  "Client sent a mouse event (flags:0x%04X pos: %d,%d)", flags, x, y);
-}
-
-void mf_peer_extended_mouse_event(rdpInput* input, UINT16 flags, UINT16 x, UINT16 y)
-{
-	//WLog_ERR(TAG,  "Client sent an extended mouse event (flags:0x%04X pos: %d,%d)", flags, x, y);
-}
-*/
-/*static void mf_peer_refresh_rect(rdpContext* context, BYTE count, RECTANGLE_16* areas)
- {
- BYTE i;
-
- WLog_ERR(TAG,  "Client requested to refresh:");
-
- for (i = 0; i < count; i++)
- {
- WLog_ERR(TAG,  "  (%d, %d) (%d, %d)", areas[i].left, areas[i].top, areas[i].right, areas[i].bottom);
- }
- }*/
-
-static void mf_peer_suppress_output(rdpContext* context, BYTE allow, RECTANGLE_16* area)
-{
-	if (allow > 0)
-	{
-		WLog_WARN(TAG,  "Client restore output (%d, %d) (%d, %d).", area->left, area->top, area->right, area->bottom);
-	}
-	else
-	{
-		WLog_WARN(TAG,  "Client minimized and suppress output.");
-	}
-}
-
-void mf_peer_accepted(freerdp_listener* instance, freerdp_peer* client)
-{
-	pthread_t th;
-	
-	pthread_create(&th, 0, mf_peer_main_loop, client);
-	pthread_detach(th);
-}
-
-void* mf_peer_main_loop(void* arg)
-{
-	int i;
-	int fds;
-	int max_fds;
-	int rcount;
-	void* rfds[32];
-	fd_set rfds_set;
-	mfPeerContext* context;
-	freerdp_peer* client = (freerdp_peer*) arg;
-	
-	memset(rfds, 0, sizeof(rfds));
-	
-	mf_peer_init(client);
-	
-	/* Initialize the real server settings here */
-	client->settings->CertificateFile = _strdup("server.crt");
-	client->settings->PrivateKeyFile = _strdup("server.key");
-	client->settings->NlaSecurity = FALSE;
-	client->settings->RemoteFxCodec = TRUE;
-	client->settings->ColorDepth = 32;
-	client->settings->SuppressOutput = TRUE;
-	client->settings->RefreshRect = FALSE;
-	
-	client->PostConnect = mf_peer_post_connect;
-	client->Activate = mf_peer_activate;
-	
-	client->input->SynchronizeEvent = mf_peer_synchronize_event;
-	client->input->KeyboardEvent = mf_input_keyboard_event;//mf_peer_keyboard_event;
-	client->input->UnicodeKeyboardEvent = mf_peer_unicode_keyboard_event;
-	client->input->MouseEvent = mf_input_mouse_event;
-	client->input->ExtendedMouseEvent = mf_input_extended_mouse_event;
-	
-	//client->update->RefreshRect = mf_peer_refresh_rect;
-	client->update->SuppressOutput = mf_peer_suppress_output;
-	
-	client->Initialize(client);
-	context = (mfPeerContext*) client->context;
-	WLog_INFO(TAG,  "We've got a client %s", client->local ? "(local)" : client->hostname);
-
-	while (1)
-	{
-		rcount = 0;
-		
-		if (client->GetFileDescriptor(client, rfds, &rcount) != TRUE)
-		{
-			WLog_ERR(TAG,  "Failed to get FreeRDP file descriptor");
-			break;
-		}
-		if (mf_peer_get_fds(client, rfds, &rcount) != TRUE)
-		{
-			WLog_ERR(TAG,  "Failed to get mfreerdp file descriptor");
-			break;
-		}
->>>>>>> f7d21655
 		
 		WTSVirtualChannelManagerGetFileDescriptor(context->vcm, rfds, &rcount);
 		
@@ -639,7 +414,6 @@
 			      (errno == EWOULDBLOCK) ||
 			      (errno == EINPROGRESS) ||
 			      (errno == EINTR))) /* signal occurred */
-<<<<<<< HEAD
 			{
 				break;
 			}
@@ -666,38 +440,4 @@
 	freerdp_peer_free(client);
 	
 	return NULL;
-}
-
-=======
-			{
-				WLog_ERR(TAG,  "select failed");
-				break;
-			}
-		}
-		
-		if (client->CheckFileDescriptor(client) != TRUE)
-		{
-			WLog_ERR(TAG,  "Failed to check freerdp file descriptor");
-			break;
-		}
-		
-		if ((mf_peer_check_fds(client)) != TRUE)
-		{
-			WLog_ERR(TAG,  "Failed to check mfreerdp file descriptor");
-			break;
-		}
-		
-		if (WTSVirtualChannelManagerCheckFileDescriptor(context->vcm) != TRUE)
-		{
-			break;
-		}
-	}
-
-	WLog_INFO(TAG,  "Client %s disconnected.", client->local ? "(local)" : client->hostname);
-	client->Disconnect(client);
-	freerdp_peer_context_free(client);
-	freerdp_peer_free(client);
-	
-	return NULL;
-}
->>>>>>> f7d21655
+}