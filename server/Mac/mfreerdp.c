/**
 * FreeRDP: A Remote Desktop Protocol Implementation
 * FreeRDP Mac OS X Server
 *
 * Copyright 2012 Marc-Andre Moreau <marcandre.moreau@gmail.com>
 * Copyright 2012 Corey Clayton <can.of.tuna@gmail.com>
 *
 * Licensed under the Apache License, Version 2.0 (the "License");
 * you may not use this file except in compliance with the License.
 * You may obtain a copy of the License at
 *
 *     http://www.apache.org/licenses/LICENSE-2.0
 *
 * Unless required by applicable law or agreed to in writing, software
 * distributed under the License is distributed on an "AS IS" BASIS,
 * WITHOUT WARRANTIES OR CONDITIONS OF ANY KIND, either express or implied.
 * See the License for the specific language governing permissions and
 * limitations under the License.
 */

#ifdef HAVE_CONFIG_H
#include "config.h"
#endif

#include <stdio.h>
#include <stdlib.h>
#include <string.h>
#include <errno.h>
#include <pthread.h>
#include <signal.h>
#include <sys/time.h>

#include <CoreGraphics/CGEvent.h>

#include <winpr/crt.h>

#include <freerdp/constants.h>
<<<<<<< HEAD
#include <freerdp/utils/sleep.h>
#include <freerdp/utils/memory.h>
=======
#include <freerdp/server/rdpsnd.h>

#include "mf_audin.h"
#include "mf_rdpsnd.h"

#include "mfreerdp.h"

void mf_peer_context_new(freerdp_peer* client, mfPeerContext* context)
{
	context->rfx_context = rfx_context_new();
	context->rfx_context->mode = RLGR3;
	context->rfx_context->width = client->settings->DesktopWidth;
	context->rfx_context->height = client->settings->DesktopHeight;
	rfx_context_set_pixel_format(context->rfx_context, RDP_PIXEL_FORMAT_R8G8B8);

	context->nsc_context = nsc_context_new();
	nsc_context_set_pixel_format(context->nsc_context, RDP_PIXEL_FORMAT_R8G8B8);

	context->s = stream_new(0xFFFF);

	context->vcm = WTSCreateVirtualChannelManager(client);
}

void mf_peer_context_free(freerdp_peer* client, mfPeerContext* context)
{
	if (context)
	{
		stream_free(context->s);

		rfx_context_free(context->rfx_context);
		nsc_context_free(context->nsc_context);

		if (context->audin)
			audin_server_context_free(context->audin);

		if (context->rdpsnd)
			rdpsnd_server_context_free(context->rdpsnd);

		WTSDestroyVirtualChannelManager(context->vcm);
	}
}

static void mf_peer_init(freerdp_peer* client)
{
	client->context_size = sizeof(mfPeerContext);
	client->ContextNew = (psPeerContextNew) mf_peer_context_new;
	client->ContextFree = (psPeerContextFree) mf_peer_context_free;
	freerdp_peer_context_new(client);
}

BOOL mf_peer_post_connect(freerdp_peer* client)
{
	int i;
	mfPeerContext* context = (mfPeerContext*) client->context;

	printf("Client %s is activated\n", client->hostname);

	if (client->settings->AutoLogonEnabled)
	{
		printf(" and wants to login automatically as %s\\%s",
			client->settings->Domain ? client->settings->Domain : "",
			client->settings->Username);

		/* A real server may perform OS login here if NLA is not executed previously. */
	}
	printf("\n");

	printf("Client requested desktop: %dx%dx%d\n",
		client->settings->DesktopWidth, client->settings->DesktopHeight, client->settings->ColorDepth);

	/* Iterate all channel names requested by the client and activate those supported by the server */

	for (i = 0; i < client->settings->ChannelCount; i++)
	{
		if (client->settings->ChannelDefArray[i].joined)
		{
			if (strncmp(client->settings->ChannelDefArray[i].Name, "rdpsnd", 6) == 0)
			{
				mf_peer_rdpsnd_init(context); /* Audio Output */
			}
		}
	}

	/* Dynamic Virtual Channels */

	mf_peer_audin_init(context); /* Audio Input */

	return TRUE;
}

BOOL mf_peer_activate(freerdp_peer* client)
{
	mfPeerContext* context = (mfPeerContext*) client->context;

	rfx_context_reset(context->rfx_context);
	context->activated = TRUE;

	return TRUE;
}

void mf_peer_synchronize_event(rdpInput* input, UINT32 flags)
{
	printf("Client sent a synchronize event (flags:0x%08X)\n", flags);
}

void mf_peer_keyboard_event(rdpInput* input, UINT16 flags, UINT16 code)
{
	printf("Client sent a keyboard event (flags:0x%04X code:0x%04X)\n", flags, code);
}

void mf_peer_unicode_keyboard_event(rdpInput* input, UINT16 flags, UINT16 code)
{
	printf("Client sent a unicode keyboard event (flags:0x%04X code:0x%04X)\n", flags, code);
}

void mf_peer_mouse_event(rdpInput* input, UINT16 flags, UINT16 x, UINT16 y)
{
	//printf("Client sent a mouse event (flags:0x%04X pos: %d,%d)\n", flags, x, y);
}

void mf_peer_extended_mouse_event(rdpInput* input, UINT16 flags, UINT16 x, UINT16 y)
{
	//printf("Client sent an extended mouse event (flags:0x%04X pos: %d,%d)\n", flags, x, y);
}

static void mf_peer_refresh_rect(rdpContext* context, BYTE count, RECTANGLE_16* areas)
{
	BYTE i;

	printf("Client requested to refresh:\n");

	for (i = 0; i < count; i++)
	{
		printf("  (%d, %d) (%d, %d)\n", areas[i].left, areas[i].top, areas[i].right, areas[i].bottom);
	}
}
>>>>>>> 9f4b41d3



#include "mfreerdp.h"

#include "mf_peer.h"

//UINT32 servscreen_width;
//UINT32 servscreen_height;
//UINT32 bitsPerPixel;

static void mf_server_main_loop(freerdp_listener* instance)
{
	int i;
	int fds;
	int max_fds;
	int rcount;
	void* rfds[32];
	fd_set rfds_set;

	memset(rfds, 0, sizeof(rfds));

	while (1)
	{
		rcount = 0;

		if (instance->GetFileDescriptor(instance, rfds, &rcount) != TRUE)
		{
			printf("Failed to get FreeRDP file descriptor\n");
			break;
		}

		max_fds = 0;
		FD_ZERO(&rfds_set);

		for (i = 0; i < rcount; i++)
		{
			fds = (int)(long)(rfds[i]);

			if (fds > max_fds)
				max_fds = fds;

			FD_SET(fds, &rfds_set);
		}

		if (max_fds == 0)
			break;

		if (select(max_fds + 1, &rfds_set, NULL, NULL, NULL) == -1)
		{
			/* these are not really errors */
			if (!((errno == EAGAIN) ||
				(errno == EWOULDBLOCK) ||
				(errno == EINPROGRESS) ||
				(errno == EINTR))) /* signal occurred */
			{
				printf("select failed\n");
				break;
			}
		}

		if (instance->CheckFileDescriptor(instance) != TRUE)
		{
			printf("Failed to check FreeRDP file descriptor\n");
			break;
		}
	}

	instance->Close(instance);
}

int main(int argc, char* argv[])
{
	freerdp_listener* instance;

	signal(SIGPIPE, SIG_IGN);

	instance = freerdp_listener_new();

	instance->PeerAccepted = mf_peer_accepted;

	if (instance->Open(instance, NULL, 3389))
	{
		mf_server_main_loop(instance);
	}

	freerdp_listener_free(instance);

	return 0;
}
<|MERGE_RESOLUTION|>--- conflicted
+++ resolved
@@ -35,157 +35,11 @@
 #include <winpr/crt.h>
 
 #include <freerdp/constants.h>
-<<<<<<< HEAD
 #include <freerdp/utils/sleep.h>
 #include <freerdp/utils/memory.h>
-=======
-#include <freerdp/server/rdpsnd.h>
-
-#include "mf_audin.h"
-#include "mf_rdpsnd.h"
 
 #include "mfreerdp.h"
-
-void mf_peer_context_new(freerdp_peer* client, mfPeerContext* context)
-{
-	context->rfx_context = rfx_context_new();
-	context->rfx_context->mode = RLGR3;
-	context->rfx_context->width = client->settings->DesktopWidth;
-	context->rfx_context->height = client->settings->DesktopHeight;
-	rfx_context_set_pixel_format(context->rfx_context, RDP_PIXEL_FORMAT_R8G8B8);
-
-	context->nsc_context = nsc_context_new();
-	nsc_context_set_pixel_format(context->nsc_context, RDP_PIXEL_FORMAT_R8G8B8);
-
-	context->s = stream_new(0xFFFF);
-
-	context->vcm = WTSCreateVirtualChannelManager(client);
-}
-
-void mf_peer_context_free(freerdp_peer* client, mfPeerContext* context)
-{
-	if (context)
-	{
-		stream_free(context->s);
-
-		rfx_context_free(context->rfx_context);
-		nsc_context_free(context->nsc_context);
-
-		if (context->audin)
-			audin_server_context_free(context->audin);
-
-		if (context->rdpsnd)
-			rdpsnd_server_context_free(context->rdpsnd);
-
-		WTSDestroyVirtualChannelManager(context->vcm);
-	}
-}
-
-static void mf_peer_init(freerdp_peer* client)
-{
-	client->context_size = sizeof(mfPeerContext);
-	client->ContextNew = (psPeerContextNew) mf_peer_context_new;
-	client->ContextFree = (psPeerContextFree) mf_peer_context_free;
-	freerdp_peer_context_new(client);
-}
-
-BOOL mf_peer_post_connect(freerdp_peer* client)
-{
-	int i;
-	mfPeerContext* context = (mfPeerContext*) client->context;
-
-	printf("Client %s is activated\n", client->hostname);
-
-	if (client->settings->AutoLogonEnabled)
-	{
-		printf(" and wants to login automatically as %s\\%s",
-			client->settings->Domain ? client->settings->Domain : "",
-			client->settings->Username);
-
-		/* A real server may perform OS login here if NLA is not executed previously. */
-	}
-	printf("\n");
-
-	printf("Client requested desktop: %dx%dx%d\n",
-		client->settings->DesktopWidth, client->settings->DesktopHeight, client->settings->ColorDepth);
-
-	/* Iterate all channel names requested by the client and activate those supported by the server */
-
-	for (i = 0; i < client->settings->ChannelCount; i++)
-	{
-		if (client->settings->ChannelDefArray[i].joined)
-		{
-			if (strncmp(client->settings->ChannelDefArray[i].Name, "rdpsnd", 6) == 0)
-			{
-				mf_peer_rdpsnd_init(context); /* Audio Output */
-			}
-		}
-	}
-
-	/* Dynamic Virtual Channels */
-
-	mf_peer_audin_init(context); /* Audio Input */
-
-	return TRUE;
-}
-
-BOOL mf_peer_activate(freerdp_peer* client)
-{
-	mfPeerContext* context = (mfPeerContext*) client->context;
-
-	rfx_context_reset(context->rfx_context);
-	context->activated = TRUE;
-
-	return TRUE;
-}
-
-void mf_peer_synchronize_event(rdpInput* input, UINT32 flags)
-{
-	printf("Client sent a synchronize event (flags:0x%08X)\n", flags);
-}
-
-void mf_peer_keyboard_event(rdpInput* input, UINT16 flags, UINT16 code)
-{
-	printf("Client sent a keyboard event (flags:0x%04X code:0x%04X)\n", flags, code);
-}
-
-void mf_peer_unicode_keyboard_event(rdpInput* input, UINT16 flags, UINT16 code)
-{
-	printf("Client sent a unicode keyboard event (flags:0x%04X code:0x%04X)\n", flags, code);
-}
-
-void mf_peer_mouse_event(rdpInput* input, UINT16 flags, UINT16 x, UINT16 y)
-{
-	//printf("Client sent a mouse event (flags:0x%04X pos: %d,%d)\n", flags, x, y);
-}
-
-void mf_peer_extended_mouse_event(rdpInput* input, UINT16 flags, UINT16 x, UINT16 y)
-{
-	//printf("Client sent an extended mouse event (flags:0x%04X pos: %d,%d)\n", flags, x, y);
-}
-
-static void mf_peer_refresh_rect(rdpContext* context, BYTE count, RECTANGLE_16* areas)
-{
-	BYTE i;
-
-	printf("Client requested to refresh:\n");
-
-	for (i = 0; i < count; i++)
-	{
-		printf("  (%d, %d) (%d, %d)\n", areas[i].left, areas[i].top, areas[i].right, areas[i].bottom);
-	}
-}
->>>>>>> 9f4b41d3
-
-
-
-#include "mfreerdp.h"
-
 #include "mf_peer.h"
-
-//UINT32 servscreen_width;
-//UINT32 servscreen_height;
-//UINT32 bitsPerPixel;
 
 static void mf_server_main_loop(freerdp_listener* instance)
 {
