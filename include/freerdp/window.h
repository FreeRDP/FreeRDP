/**
 * FreeRDP: A Remote Desktop Protocol Implementation
 * Window Alternate Secondary Drawing Orders Interface API
 *
 * Copyright 2011 Marc-Andre Moreau <marcandre.moreau@gmail.com>
 *
 * Licensed under the Apache License, Version 2.0 (the "License");
 * you may not use this file except in compliance with the License.
 * You may obtain a copy of the License at
 *
 *     http://www.apache.org/licenses/LICENSE-2.0
 *
 * Unless required by applicable law or agreed to in writing, software
 * distributed under the License is distributed on an "AS IS" BASIS,
 * WITHOUT WARRANTIES OR CONDITIONS OF ANY KIND, either express or implied.
 * See the License for the specific language governing permissions and
 * limitations under the License.
 */

#ifndef FREERDP_UPDATE_WINDOW_H
#define FREERDP_UPDATE_WINDOW_H

#include <freerdp/types.h>

/* Window Order Header Flags */
#define WINDOW_ORDER_TYPE_WINDOW                   0x01000000
#define WINDOW_ORDER_TYPE_NOTIFY                   0x02000000
#define WINDOW_ORDER_TYPE_DESKTOP                  0x04000000

#define WINDOW_ORDER_STATE_NEW                     0x10000000
#define WINDOW_ORDER_STATE_DELETED                 0x20000000

/* Window Order Update */
#define WINDOW_ORDER_FIELD_OWNER                   0x00000002
#define WINDOW_ORDER_FIELD_STYLE                   0x00000008
#define WINDOW_ORDER_FIELD_SHOW                    0x00000010
#define WINDOW_ORDER_FIELD_TITLE                   0x00000004
#define WINDOW_ORDER_FIELD_CLIENT_AREA_OFFSET      0x00004000
#define WINDOW_ORDER_FIELD_CLIENT_AREA_SIZE        0x00010000
#define WINDOW_ORDER_FIELD_RESIZE_MARGIN_X         0x00000080
#define WINDOW_ORDER_FIELD_RESIZE_MARGIN_Y         0x08000000
#define WINDOW_ORDER_FIELD_RP_CONTENT              0x00020000
#define WINDOW_ORDER_FIELD_ROOT_PARENT             0x00040000
#define WINDOW_ORDER_FIELD_WND_OFFSET              0x00000800
#define WINDOW_ORDER_FIELD_WND_CLIENT_DELTA	       0x00008000
#define WINDOW_ORDER_FIELD_WND_SIZE                0x00000400
#define WINDOW_ORDER_FIELD_WND_RECTS               0x00000100
#define WINDOW_ORDER_FIELD_VIS_OFFSET              0x00001000
#define WINDOW_ORDER_FIELD_VISIBILITY              0x00000200
#define WINDOW_ORDER_FIELD_OVERLAY_DESCRIPTION     0x00400000
#define WINDOW_ORDER_FIELD_ICON_OVERLAY_NULL       0x00200000
#define WINDOW_ORDER_FIELD_TASKBAR_BUTTON          0x00800000
#define WINDOW_ORDER_FIELD_ENFORCE_SERVER_ZORDER   0x00080000
#define WINDOW_ORDER_FIELD_APPBAR_STATE            0x00000040
#define WINDOW_ORDER_FIELD_APPBAR_EDGE             0x00000001

/* Window (chached) Icon */
#define WINDOW_ORDER_ICON                          0x40000000
#define WINDOW_ORDER_CACHED_ICON                   0x80000000
#define WINDOW_ORDER_FIELD_ICON_BIG                0x00002000
#define WINDOW_ORDER_FIELD_ICON_OVERLAY            0x00100000


#define WINDOW_ORDER_FIELD_NOTIFY_VERSION          0x00000008
#define WINDOW_ORDER_FIELD_NOTIFY_TIP              0x00000001
#define WINDOW_ORDER_FIELD_NOTIFY_INFO_TIP         0x00000002
#define WINDOW_ORDER_FIELD_NOTIFY_STATE	           0x00000004
#define WINDOW_ORDER_FIELD_DESKTOP_NONE	           0x00000001
#define WINDOW_ORDER_FIELD_DESKTOP_HOOKED          0x00000002
#define WINDOW_ORDER_FIELD_DESKTOP_ARC_COMPLETED   0x00000004
#define WINDOW_ORDER_FIELD_DESKTOP_ARC_BEGAN       0x00000008
#define WINDOW_ORDER_FIELD_DESKTOP_ZORDER          0x00000010
#define WINDOW_ORDER_FIELD_DESKTOP_ACTIVE_WND      0x00000020

extern const UINT32 WINDOW_ORDER_VALUES[];
extern const char* const WINDOW_ORDER_STRINGS[];

/* Window Show States */
#define WINDOW_HIDE					0x00
#define WINDOW_SHOW_MINIMIZED				0x02
#define WINDOW_SHOW_MAXIMIZED				0x03
#define WINDOW_SHOW					0x05

/* Window Styles */
#ifndef _WIN32
#define WS_BORDER			0x00800000
#define WS_CAPTION			0x00C00000
#define WS_CHILD			0x40000000
#define WS_CLIPCHILDREN			0x02000000
#define WS_CLIPSIBLINGS			0x04000000
#define WS_DISABLED			0x08000000
#define WS_DLGFRAME			0x00400000
#define WS_GROUP			0x00020000
#define WS_HSCROLL			0x00100000
#define WS_ICONIC			0x20000000
#define WS_MAXIMIZE			0x01000000
#define WS_MAXIMIZEBOX			0x00010000
#define WS_MINIMIZE			0x20000000
#define WS_MINIMIZEBOX			0x00020000
#define WS_OVERLAPPED			0x00000000
#define WS_OVERLAPPEDWINDOW		(WS_OVERLAPPED | WS_CAPTION | WS_SYSMENU | WS_THICKFRAME | WS_MINIMIZEBOX | WS_MAXIMIZEBOX)
#define WS_POPUP			0x80000000
#define WS_POPUPWINDOW			(WS_POPUP | WS_BORDER | WS_SYSMENU)
#define WS_SIZEBOX			0x00040000
#define WS_SYSMENU			0x00080000
#define WS_TABSTOP			0x00010000
#define WS_THICKFRAME			0x00040000
#define WS_VISIBLE			0x10000000
#define WS_VSCROLL			0x00200000
#endif

/* Extended Window Styles */
#ifndef _WIN32
#define WS_EX_ACCEPTFILES		0x00000010
#define WS_EX_APPWINDOW			0x00040000
#define WS_EX_CLIENTEDGE		0x00000200
#define WS_EX_COMPOSITED		0x02000000
#define WS_EX_CONTEXTHELP		0x00000400
#define WS_EX_CONTROLPARENT		0x00010000
#define WS_EX_DLGMODALFRAME		0x00000001
#define WS_EX_LAYERED			0x00080000
#define WS_EX_LAYOUTRTL			0x00400000
#define WS_EX_LEFT			0x00000000
#define WS_EX_LEFTSCROLLBAR		0x00004000
#define WS_EX_LTRREADING		0x00000000
#define WS_EX_MDICHILD			0x00000040
#define WS_EX_NOACTIVATE		0x08000000
#define WS_EX_NOINHERITLAYOUT		0x00100000
#define WS_EX_NOPARENTNOTIFY		0x00000004
#define WS_EX_OVERLAPPEDWINDOW		(WS_EX_WINDOWEDGE | WS_EX_CLIENTEDGE)
#define WS_EX_PALETTEWINDOW		(WS_EX_WINDOWEDGE | WS_EX_TOOLWINDOW | WS_EX_TOPMOST)
#define WS_EX_RIGHT			0x00001000
#define WS_EX_RIGHTSCROLLBAR		0x00000000
#define WS_EX_RTLREADING		0x00002000
#define WS_EX_STATICEDGE		0x00020000
#define WS_EX_TOOLWINDOW		0x00000080
#define WS_EX_TOPMOST			0x00000008
#define WS_EX_TRANSPARENT		0x00000020
#define WS_EX_WINDOWEDGE		0x00000100
#endif

/**
 * This is a custom extended window style used by XRDP
 * instructing the client to use local window decorations
 */

#define WS_EX_DECORATIONS		0x40000000

struct _WINDOW_ORDER_INFO
{
	UINT32 windowId;
	UINT32 fieldFlags;
	UINT32 notifyIconId;
};
typedef struct _WINDOW_ORDER_INFO WINDOW_ORDER_INFO;

struct _ICON_INFO
{
	UINT32 cacheEntry;
	UINT32 cacheId;
	UINT32 bpp;
	UINT32 width;
	UINT32 height;
	UINT32 cbColorTable;
	UINT32 cbBitsMask;
	UINT32 cbBitsColor;
	BYTE* bitsMask;
	BYTE* colorTable;
	BYTE* bitsColor;
};
typedef struct _ICON_INFO ICON_INFO;

struct _CACHED_ICON_INFO
{
	UINT32 cacheEntry;
	UINT32 cacheId;
};
typedef struct _CACHED_ICON_INFO CACHED_ICON_INFO;

struct _NOTIFY_ICON_INFOTIP
{
	UINT32 timeout;
	UINT32 flags;
	RAIL_UNICODE_STRING text;
	RAIL_UNICODE_STRING title;
};
typedef struct _NOTIFY_ICON_INFOTIP NOTIFY_ICON_INFOTIP;

struct _WINDOW_STATE_ORDER
{
	UINT32 ownerWindowId;
	UINT32 style;
	UINT32 extendedStyle;
	UINT32 showState;
	RAIL_UNICODE_STRING titleInfo;
	INT32 clientOffsetX;
	INT32 clientOffsetY;
	UINT32 clientAreaWidth;
	UINT32 clientAreaHeight;
<<<<<<< HEAD
	UINT32 resizeMarginLeft;
	UINT32 resizeMarginRight;
	UINT32 resizeMarginTop;
	UINT32 resizeMarginBottom;
=======
	UINT32 windowLeftResizeMargin;
	UINT32 windowRightResizeMargin;
	UINT32 windowTopResizeMargin;
	UINT32 windowBottomResizeMargin;
>>>>>>> 152b23d1
	UINT32 RPContent;
	UINT32 rootParentHandle;
	INT32 windowOffsetX;
	INT32 windowOffsetY;
	INT32 windowClientDeltaX;
	INT32 windowClientDeltaY;
	UINT32 windowWidth;
	UINT32 windowHeight;
	UINT32 numWindowRects;
	RECTANGLE_16* windowRects;
	INT32 visibleOffsetX;
	INT32 visibleOffsetY;
	UINT32 numVisibilityRects;
	RECTANGLE_16* visibilityRects;
	RAIL_UNICODE_STRING OverlayDescription;
	BYTE TaskbarButton;
	UINT8 EnforceServerZOrder;
	UINT8 AppBarState;
	UINT8 AppBarEdge;
};
typedef struct _WINDOW_STATE_ORDER WINDOW_STATE_ORDER;

struct _WINDOW_ICON_ORDER
{
	ICON_INFO* iconInfo;
};
typedef struct _WINDOW_ICON_ORDER WINDOW_ICON_ORDER;

struct _WINDOW_CACHED_ICON_ORDER
{
	CACHED_ICON_INFO cachedIcon;
};
typedef struct _WINDOW_CACHED_ICON_ORDER WINDOW_CACHED_ICON_ORDER;

struct _NOTIFY_ICON_STATE_ORDER
{
	UINT32 version;
	RAIL_UNICODE_STRING toolTip;
	NOTIFY_ICON_INFOTIP infoTip;
	UINT32 state;
	ICON_INFO icon;
	CACHED_ICON_INFO cachedIcon;
};
typedef struct _NOTIFY_ICON_STATE_ORDER NOTIFY_ICON_STATE_ORDER;

struct _MONITORED_DESKTOP_ORDER
{
	UINT32 activeWindowId;
	UINT32 numWindowIds;
	UINT32* windowIds;
};
typedef struct _MONITORED_DESKTOP_ORDER MONITORED_DESKTOP_ORDER;

typedef BOOL (*pWindowCreate)(rdpContext* context, const WINDOW_ORDER_INFO* orderInfo,
                              const WINDOW_STATE_ORDER* window_state);
typedef BOOL (*pWindowUpdate)(rdpContext* context, const WINDOW_ORDER_INFO* orderInfo,
                              const WINDOW_STATE_ORDER* window_state);
typedef BOOL (*pWindowIcon)(rdpContext* context, const WINDOW_ORDER_INFO* orderInfo,
                            const WINDOW_ICON_ORDER* window_icon);
typedef BOOL (*pWindowCachedIcon)(rdpContext* context, const WINDOW_ORDER_INFO* orderInfo,
                                  const WINDOW_CACHED_ICON_ORDER* window_cached_icon);
typedef BOOL (*pWindowDelete)(rdpContext* context, const WINDOW_ORDER_INFO* orderInfo);
typedef BOOL (*pNotifyIconCreate)(rdpContext* context, const WINDOW_ORDER_INFO* orderInfo,
                                  const NOTIFY_ICON_STATE_ORDER* notify_icon_state);
typedef BOOL (*pNotifyIconUpdate)(rdpContext* context, const WINDOW_ORDER_INFO* orderInfo,
                                  const NOTIFY_ICON_STATE_ORDER* notify_icon_state);
typedef BOOL (*pNotifyIconDelete)(rdpContext* context, const WINDOW_ORDER_INFO* orderInfo);
typedef BOOL (*pMonitoredDesktop)(rdpContext* context, const WINDOW_ORDER_INFO* orderInfo,
                                  const MONITORED_DESKTOP_ORDER* monitored_desktop);
typedef BOOL (*pNonMonitoredDesktop)(rdpContext* context, const WINDOW_ORDER_INFO* orderInfo);

struct rdp_window_update
{
	rdpContext* context; /* 0 */
	UINT32 paddingA[16 - 1]; /* 1 */

	pWindowCreate WindowCreate; /* 16 */
	pWindowUpdate WindowUpdate; /* 17 */
	pWindowIcon WindowIcon; /* 18 */
	pWindowCachedIcon WindowCachedIcon; /* 19 */
	pWindowDelete WindowDelete; /* 20 */
	pNotifyIconCreate NotifyIconCreate; /* 21 */
	pNotifyIconUpdate NotifyIconUpdate; /* 22 */
	pNotifyIconDelete NotifyIconDelete; /* 23 */
	pMonitoredDesktop MonitoredDesktop; /* 24 */
	pNonMonitoredDesktop NonMonitoredDesktop; /* 25 */
	UINT32 paddingB[32 - 26]; /* 26 */

	/* internal */
};
typedef struct rdp_window_update rdpWindowUpdate;

#endif /* FREERDP_UPDATE_WINDOW_H */<|MERGE_RESOLUTION|>--- conflicted
+++ resolved
@@ -197,17 +197,10 @@
 	INT32 clientOffsetY;
 	UINT32 clientAreaWidth;
 	UINT32 clientAreaHeight;
-<<<<<<< HEAD
 	UINT32 resizeMarginLeft;
 	UINT32 resizeMarginRight;
 	UINT32 resizeMarginTop;
 	UINT32 resizeMarginBottom;
-=======
-	UINT32 windowLeftResizeMargin;
-	UINT32 windowRightResizeMargin;
-	UINT32 windowTopResizeMargin;
-	UINT32 windowBottomResizeMargin;
->>>>>>> 152b23d1
 	UINT32 RPContent;
 	UINT32 rootParentHandle;
 	INT32 windowOffsetX;
