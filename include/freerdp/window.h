/**
 * FreeRDP: A Remote Desktop Protocol Implementation
 * Window Alternate Secondary Drawing Orders Interface API
 *
 * Copyright 2011 Marc-Andre Moreau <marcandre.moreau@gmail.com>
 *
 * Licensed under the Apache License, Version 2.0 (the "License");
 * you may not use this file except in compliance with the License.
 * You may obtain a copy of the License at
 *
 *     http://www.apache.org/licenses/LICENSE-2.0
 *
 * Unless required by applicable law or agreed to in writing, software
 * distributed under the License is distributed on an "AS IS" BASIS,
 * WITHOUT WARRANTIES OR CONDITIONS OF ANY KIND, either express or implied.
 * See the License for the specific language governing permissions and
 * limitations under the License.
 */

#ifndef FREERDP_UPDATE_WINDOW_H
#define FREERDP_UPDATE_WINDOW_H

#include <freerdp/types.h>

/* Window Order Header Flags */
<<<<<<< HEAD
#define WINDOW_ORDER_TYPE_WINDOW			0x01000000
#define WINDOW_ORDER_TYPE_NOTIFY			0x02000000
#define WINDOW_ORDER_TYPE_DESKTOP			0x04000000
#define WINDOW_ORDER_STATE_NEW				0x10000000
#define WINDOW_ORDER_STATE_DELETED			0x20000000
#define WINDOW_ORDER_FIELD_OWNER			0x00000002
#define WINDOW_ORDER_FIELD_STYLE			0x00000008
#define WINDOW_ORDER_FIELD_SHOW				0x00000010
#define WINDOW_ORDER_FIELD_TITLE			0x00000004
#define WINDOW_ORDER_FIELD_CLIENT_AREA_OFFSET		0x00004000
#define WINDOW_ORDER_FIELD_CLIENT_AREA_SIZE		0x00010000
#define WINDOW_ORDER_FIELD_RESIZE_MARGIN_X	0x00000080
#define WINDOW_ORDER_FIELD_RESIZE_MARGIN_Y	0x08000000
#define WINDOW_ORDER_FIELD_RP_CONTENT			0x00020000
#define WINDOW_ORDER_FIELD_ROOT_PARENT			0x00040000
#define WINDOW_ORDER_FIELD_WND_OFFSET			0x00000800
#define WINDOW_ORDER_FIELD_WND_CLIENT_DELTA		0x00008000
#define WINDOW_ORDER_FIELD_WND_SIZE			0x00000400
#define WINDOW_ORDER_FIELD_WND_RECTS			0x00000100
#define WINDOW_ORDER_FIELD_VIS_OFFSET			0x00001000
#define WINDOW_ORDER_FIELD_VISIBILITY			0x00000200
#define WINDOW_ORDER_FIELD_ICON_BIG			0x00002000
#define WINDOW_ORDER_ICON				0x40000000
#define WINDOW_ORDER_CACHED_ICON			0x80000000
#define WINDOW_ORDER_FIELD_NOTIFY_VERSION		0x00000008
#define WINDOW_ORDER_FIELD_NOTIFY_TIP			0x00000001
#define WINDOW_ORDER_FIELD_NOTIFY_INFO_TIP		0x00000002
#define WINDOW_ORDER_FIELD_NOTIFY_STATE			0x00000004
#define WINDOW_ORDER_FIELD_DESKTOP_NONE			0x00000001
#define WINDOW_ORDER_FIELD_DESKTOP_HOOKED		0x00000002
#define WINDOW_ORDER_FIELD_DESKTOP_ARC_COMPLETED	0x00000004
#define WINDOW_ORDER_FIELD_DESKTOP_ARC_BEGAN		0x00000008
#define WINDOW_ORDER_FIELD_DESKTOP_ZORDER		0x00000010
#define WINDOW_ORDER_FIELD_DESKTOP_ACTIVE_WND		0x00000020
=======
#define WINDOW_ORDER_TYPE_WINDOW                   0x01000000
#define WINDOW_ORDER_TYPE_NOTIFY                   0x02000000
#define WINDOW_ORDER_TYPE_DESKTOP                  0x04000000

#define WINDOW_ORDER_STATE_NEW                     0x10000000
#define WINDOW_ORDER_STATE_DELETED                 0x20000000

/* Window Order Update */
#define WINDOW_ORDER_FIELD_OWNER                   0x00000002
#define WINDOW_ORDER_FIELD_STYLE                   0x00000008
#define WINDOW_ORDER_FIELD_SHOW                    0x00000010
#define WINDOW_ORDER_FIELD_TITLE                   0x00000004
#define WINDOW_ORDER_FIELD_CLIENT_AREA_OFFSET      0x00004000
#define WINDOW_ORDER_FIELD_CLIENT_AREA_SIZE        0x00010000
#define WINDOW_ORDER_FIELD_RESIZE_MARGIN_X         0x00000080
#define WINDOW_ORDER_FIELD_RESIZE_MARGIN_Y         0x08000000
#define WINDOW_ORDER_FIELD_RP_CONTENT              0x00020000
#define WINDOW_ORDER_FIELD_ROOT_PARENT             0x00040000
#define WINDOW_ORDER_FIELD_WND_OFFSET              0x00000800
#define WINDOW_ORDER_FIELD_WND_CLIENT_DELTA	       0x00008000
#define WINDOW_ORDER_FIELD_WND_SIZE                0x00000400
#define WINDOW_ORDER_FIELD_WND_RECTS               0x00000100
#define WINDOW_ORDER_FIELD_VIS_OFFSET              0x00001000
#define WINDOW_ORDER_FIELD_VISIBILITY              0x00000200
#define WINDOW_ORDER_FIELD_OVERLAY_DESCRIPTION     0x00400000
#define WINDOW_ORDER_FIELD_ICON_OVERLAY_NULL       0x00200000
#define WINDOW_ORDER_FIELD_TASKBAR_BUTTON          0x00800000
#define WINDOW_ORDER_FIELD_ENFORCE_SERVER_ZORDER   0x00080000
#define WINDOW_ORDER_FIELD_APPBAR_STATE            0x00000040
#define WINDOW_ORDER_FIELD_APPBAR_EDGE             0x00000001

/* Window (chached) Icon */
#define WINDOW_ORDER_ICON                          0x40000000
#define WINDOW_ORDER_CACHED_ICON                   0x80000000
#define WINDOW_ORDER_FIELD_ICON_BIG                0x00002000
#define WINDOW_ORDER_FIELD_ICON_OVERLAY            0x00100000


#define WINDOW_ORDER_FIELD_NOTIFY_VERSION          0x00000008
#define WINDOW_ORDER_FIELD_NOTIFY_TIP              0x00000001
#define WINDOW_ORDER_FIELD_NOTIFY_INFO_TIP         0x00000002
#define WINDOW_ORDER_FIELD_NOTIFY_STATE	           0x00000004
#define WINDOW_ORDER_FIELD_DESKTOP_NONE	           0x00000001
#define WINDOW_ORDER_FIELD_DESKTOP_HOOKED          0x00000002
#define WINDOW_ORDER_FIELD_DESKTOP_ARC_COMPLETED   0x00000004
#define WINDOW_ORDER_FIELD_DESKTOP_ARC_BEGAN       0x00000008
#define WINDOW_ORDER_FIELD_DESKTOP_ZORDER          0x00000010
#define WINDOW_ORDER_FIELD_DESKTOP_ACTIVE_WND      0x00000020
>>>>>>> 8dcac1ad

extern const UINT32 WINDOW_ORDER_VALUES[];
extern const char* const WINDOW_ORDER_STRINGS[];

/* Window Show States */
#define WINDOW_HIDE					0x00
#define WINDOW_SHOW_MINIMIZED				0x02
#define WINDOW_SHOW_MAXIMIZED				0x03
#define WINDOW_SHOW					0x05

/* Window Styles */
#ifndef _WIN32
#define WS_BORDER			0x00800000
#define WS_CAPTION			0x00C00000
#define WS_CHILD			0x40000000
#define WS_CLIPCHILDREN			0x02000000
#define WS_CLIPSIBLINGS			0x04000000
#define WS_DISABLED			0x08000000
#define WS_DLGFRAME			0x00400000
#define WS_GROUP			0x00020000
#define WS_HSCROLL			0x00100000
#define WS_ICONIC			0x20000000
#define WS_MAXIMIZE			0x01000000
#define WS_MAXIMIZEBOX			0x00010000
#define WS_MINIMIZE			0x20000000
#define WS_MINIMIZEBOX			0x00020000
#define WS_OVERLAPPED			0x00000000
#define WS_OVERLAPPEDWINDOW		(WS_OVERLAPPED | WS_CAPTION | WS_SYSMENU | WS_THICKFRAME | WS_MINIMIZEBOX | WS_MAXIMIZEBOX)
#define WS_POPUP			0x80000000
#define WS_POPUPWINDOW			(WS_POPUP | WS_BORDER | WS_SYSMENU)
#define WS_SIZEBOX			0x00040000
#define WS_SYSMENU			0x00080000
#define WS_TABSTOP			0x00010000
#define WS_THICKFRAME			0x00040000
#define WS_VISIBLE			0x10000000
#define WS_VSCROLL			0x00200000
#endif

/* Extended Window Styles */
#ifndef _WIN32
#define WS_EX_ACCEPTFILES		0x00000010
#define WS_EX_APPWINDOW			0x00040000
#define WS_EX_CLIENTEDGE		0x00000200
#define WS_EX_COMPOSITED		0x02000000
#define WS_EX_CONTEXTHELP		0x00000400
#define WS_EX_CONTROLPARENT		0x00010000
#define WS_EX_DLGMODALFRAME		0x00000001
#define WS_EX_LAYERED			0x00080000
#define WS_EX_LAYOUTRTL			0x00400000
#define WS_EX_LEFT			0x00000000
#define WS_EX_LEFTSCROLLBAR		0x00004000
#define WS_EX_LTRREADING		0x00000000
#define WS_EX_MDICHILD			0x00000040
#define WS_EX_NOACTIVATE		0x08000000
#define WS_EX_NOINHERITLAYOUT		0x00100000
#define WS_EX_NOPARENTNOTIFY		0x00000004
#define WS_EX_OVERLAPPEDWINDOW		(WS_EX_WINDOWEDGE | WS_EX_CLIENTEDGE)
#define WS_EX_PALETTEWINDOW		(WS_EX_WINDOWEDGE | WS_EX_TOOLWINDOW | WS_EX_TOPMOST)
#define WS_EX_RIGHT			0x00001000
#define WS_EX_RIGHTSCROLLBAR		0x00000000
#define WS_EX_RTLREADING		0x00002000
#define WS_EX_STATICEDGE		0x00020000
#define WS_EX_TOOLWINDOW		0x00000080
#define WS_EX_TOPMOST			0x00000008
#define WS_EX_TRANSPARENT		0x00000020
#define WS_EX_WINDOWEDGE		0x00000100
#endif

/**
 * This is a custom extended window style used by XRDP
 * instructing the client to use local window decorations
 */

#define WS_EX_DECORATIONS		0x40000000

struct _WINDOW_ORDER_INFO
{
	UINT32 windowId;
	UINT32 fieldFlags;
	UINT32 notifyIconId;
};
typedef struct _WINDOW_ORDER_INFO WINDOW_ORDER_INFO;

struct _ICON_INFO
{
	UINT32 cacheEntry;
	UINT32 cacheId;
	UINT32 bpp;
	UINT32 width;
	UINT32 height;
	UINT32 cbColorTable;
	UINT32 cbBitsMask;
	UINT32 cbBitsColor;
	BYTE* bitsMask;
	BYTE* colorTable;
	BYTE* bitsColor;
};
typedef struct _ICON_INFO ICON_INFO;

struct _CACHED_ICON_INFO
{
	UINT32 cacheEntry;
	UINT32 cacheId;
};
typedef struct _CACHED_ICON_INFO CACHED_ICON_INFO;

struct _NOTIFY_ICON_INFOTIP
{
	UINT32 timeout;
	UINT32 flags;
	RAIL_UNICODE_STRING text;
	RAIL_UNICODE_STRING title;
};
typedef struct _NOTIFY_ICON_INFOTIP NOTIFY_ICON_INFOTIP;

struct _WINDOW_STATE_ORDER
{
	UINT32 ownerWindowId;
	UINT32 style;
	UINT32 extendedStyle;
	UINT32 showState;
	RAIL_UNICODE_STRING titleInfo;
	INT32 clientOffsetX;
	INT32 clientOffsetY;
	UINT32 clientAreaWidth;
	UINT32 clientAreaHeight;
	UINT32 windowLeftResizeMargin;
	UINT32 windowRightResizeMargin;
	UINT32 windowTopResizeMargin;
	UINT32 windowBottomResizeMargin;
	UINT32 RPContent;
	UINT32 rootParentHandle;
	INT32 windowOffsetX;
	INT32 windowOffsetY;
	INT32 windowClientDeltaX;
	INT32 windowClientDeltaY;
	UINT32 windowWidth;
	UINT32 windowHeight;
	UINT32 numWindowRects;
	RECTANGLE_16* windowRects;
	INT32 visibleOffsetX;
	INT32 visibleOffsetY;
	UINT32 resizeMarginLeft;
	UINT32 resizeMarginTop;
	UINT32 resizeMarginRight;
	UINT32 resizeMarginBottom;
	UINT32 numVisibilityRects;
	RECTANGLE_16* visibilityRects;
	RAIL_UNICODE_STRING OverlayDescription;
	BYTE TaskbarButton;
	UINT8 EnforceServerZOrder;
	UINT8 AppBarState;
	UINT8 AppBarEdge;
};
typedef struct _WINDOW_STATE_ORDER WINDOW_STATE_ORDER;

struct _WINDOW_ICON_ORDER
{
	ICON_INFO* iconInfo;
};
typedef struct _WINDOW_ICON_ORDER WINDOW_ICON_ORDER;

struct _WINDOW_CACHED_ICON_ORDER
{
	CACHED_ICON_INFO cachedIcon;
};
typedef struct _WINDOW_CACHED_ICON_ORDER WINDOW_CACHED_ICON_ORDER;

struct _NOTIFY_ICON_STATE_ORDER
{
	UINT32 version;
	RAIL_UNICODE_STRING toolTip;
	NOTIFY_ICON_INFOTIP infoTip;
	UINT32 state;
	ICON_INFO icon;
	CACHED_ICON_INFO cachedIcon;
};
typedef struct _NOTIFY_ICON_STATE_ORDER NOTIFY_ICON_STATE_ORDER;

struct _MONITORED_DESKTOP_ORDER
{
	UINT32 activeWindowId;
	UINT32 numWindowIds;
	UINT32* windowIds;
};
typedef struct _MONITORED_DESKTOP_ORDER MONITORED_DESKTOP_ORDER;

typedef BOOL (*pWindowCreate)(rdpContext* context, const WINDOW_ORDER_INFO* orderInfo,
                              const WINDOW_STATE_ORDER* window_state);
typedef BOOL (*pWindowUpdate)(rdpContext* context, const WINDOW_ORDER_INFO* orderInfo,
                              const WINDOW_STATE_ORDER* window_state);
typedef BOOL (*pWindowIcon)(rdpContext* context, const WINDOW_ORDER_INFO* orderInfo,
                            const WINDOW_ICON_ORDER* window_icon);
typedef BOOL (*pWindowCachedIcon)(rdpContext* context, const WINDOW_ORDER_INFO* orderInfo,
                                  const WINDOW_CACHED_ICON_ORDER* window_cached_icon);
typedef BOOL (*pWindowDelete)(rdpContext* context, const WINDOW_ORDER_INFO* orderInfo);
typedef BOOL (*pNotifyIconCreate)(rdpContext* context, const WINDOW_ORDER_INFO* orderInfo,
                                  const NOTIFY_ICON_STATE_ORDER* notify_icon_state);
typedef BOOL (*pNotifyIconUpdate)(rdpContext* context, const WINDOW_ORDER_INFO* orderInfo,
                                  const NOTIFY_ICON_STATE_ORDER* notify_icon_state);
typedef BOOL (*pNotifyIconDelete)(rdpContext* context, const WINDOW_ORDER_INFO* orderInfo);
typedef BOOL (*pMonitoredDesktop)(rdpContext* context, const WINDOW_ORDER_INFO* orderInfo,
                                  const MONITORED_DESKTOP_ORDER* monitored_desktop);
typedef BOOL (*pNonMonitoredDesktop)(rdpContext* context, const WINDOW_ORDER_INFO* orderInfo);

struct rdp_window_update
{
	rdpContext* context; /* 0 */
	UINT32 paddingA[16 - 1]; /* 1 */

	pWindowCreate WindowCreate; /* 16 */
	pWindowUpdate WindowUpdate; /* 17 */
	pWindowIcon WindowIcon; /* 18 */
	pWindowCachedIcon WindowCachedIcon; /* 19 */
	pWindowDelete WindowDelete; /* 20 */
	pNotifyIconCreate NotifyIconCreate; /* 21 */
	pNotifyIconUpdate NotifyIconUpdate; /* 22 */
	pNotifyIconDelete NotifyIconDelete; /* 23 */
	pMonitoredDesktop MonitoredDesktop; /* 24 */
	pNonMonitoredDesktop NonMonitoredDesktop; /* 25 */
	UINT32 paddingB[32 - 26]; /* 26 */

	/* internal */
};
typedef struct rdp_window_update rdpWindowUpdate;

#endif /* FREERDP_UPDATE_WINDOW_H */<|MERGE_RESOLUTION|>--- conflicted
+++ resolved
@@ -23,46 +23,9 @@
 #include <freerdp/types.h>
 
 /* Window Order Header Flags */
-<<<<<<< HEAD
-#define WINDOW_ORDER_TYPE_WINDOW			0x01000000
-#define WINDOW_ORDER_TYPE_NOTIFY			0x02000000
-#define WINDOW_ORDER_TYPE_DESKTOP			0x04000000
-#define WINDOW_ORDER_STATE_NEW				0x10000000
-#define WINDOW_ORDER_STATE_DELETED			0x20000000
-#define WINDOW_ORDER_FIELD_OWNER			0x00000002
-#define WINDOW_ORDER_FIELD_STYLE			0x00000008
-#define WINDOW_ORDER_FIELD_SHOW				0x00000010
-#define WINDOW_ORDER_FIELD_TITLE			0x00000004
-#define WINDOW_ORDER_FIELD_CLIENT_AREA_OFFSET		0x00004000
-#define WINDOW_ORDER_FIELD_CLIENT_AREA_SIZE		0x00010000
-#define WINDOW_ORDER_FIELD_RESIZE_MARGIN_X	0x00000080
-#define WINDOW_ORDER_FIELD_RESIZE_MARGIN_Y	0x08000000
-#define WINDOW_ORDER_FIELD_RP_CONTENT			0x00020000
-#define WINDOW_ORDER_FIELD_ROOT_PARENT			0x00040000
-#define WINDOW_ORDER_FIELD_WND_OFFSET			0x00000800
-#define WINDOW_ORDER_FIELD_WND_CLIENT_DELTA		0x00008000
-#define WINDOW_ORDER_FIELD_WND_SIZE			0x00000400
-#define WINDOW_ORDER_FIELD_WND_RECTS			0x00000100
-#define WINDOW_ORDER_FIELD_VIS_OFFSET			0x00001000
-#define WINDOW_ORDER_FIELD_VISIBILITY			0x00000200
-#define WINDOW_ORDER_FIELD_ICON_BIG			0x00002000
-#define WINDOW_ORDER_ICON				0x40000000
-#define WINDOW_ORDER_CACHED_ICON			0x80000000
-#define WINDOW_ORDER_FIELD_NOTIFY_VERSION		0x00000008
-#define WINDOW_ORDER_FIELD_NOTIFY_TIP			0x00000001
-#define WINDOW_ORDER_FIELD_NOTIFY_INFO_TIP		0x00000002
-#define WINDOW_ORDER_FIELD_NOTIFY_STATE			0x00000004
-#define WINDOW_ORDER_FIELD_DESKTOP_NONE			0x00000001
-#define WINDOW_ORDER_FIELD_DESKTOP_HOOKED		0x00000002
-#define WINDOW_ORDER_FIELD_DESKTOP_ARC_COMPLETED	0x00000004
-#define WINDOW_ORDER_FIELD_DESKTOP_ARC_BEGAN		0x00000008
-#define WINDOW_ORDER_FIELD_DESKTOP_ZORDER		0x00000010
-#define WINDOW_ORDER_FIELD_DESKTOP_ACTIVE_WND		0x00000020
-=======
 #define WINDOW_ORDER_TYPE_WINDOW                   0x01000000
 #define WINDOW_ORDER_TYPE_NOTIFY                   0x02000000
 #define WINDOW_ORDER_TYPE_DESKTOP                  0x04000000
-
 #define WINDOW_ORDER_STATE_NEW                     0x10000000
 #define WINDOW_ORDER_STATE_DELETED                 0x20000000
 
@@ -107,7 +70,6 @@
 #define WINDOW_ORDER_FIELD_DESKTOP_ARC_BEGAN       0x00000008
 #define WINDOW_ORDER_FIELD_DESKTOP_ZORDER          0x00000010
 #define WINDOW_ORDER_FIELD_DESKTOP_ACTIVE_WND      0x00000020
->>>>>>> 8dcac1ad
 
 extern const UINT32 WINDOW_ORDER_VALUES[];
 extern const char* const WINDOW_ORDER_STRINGS[];
@@ -250,10 +212,6 @@
 	RECTANGLE_16* windowRects;
 	INT32 visibleOffsetX;
 	INT32 visibleOffsetY;
-	UINT32 resizeMarginLeft;
-	UINT32 resizeMarginTop;
-	UINT32 resizeMarginRight;
-	UINT32 resizeMarginBottom;
 	UINT32 numVisibilityRects;
 	RECTANGLE_16* visibilityRects;
 	RAIL_UNICODE_STRING OverlayDescription;
