/**
 * FreeRDP: A Remote Desktop Protocol Client
 * RDP Settings
 *
 * Copyright 2009-2011 Jay Sorg
 *
 * Licensed under the Apache License, Version 2.0 (the "License");
 * you may not use this file except in compliance with the License.
 * You may obtain a copy of the License at
 *
 *     http://www.apache.org/licenses/LICENSE-2.0
 *
 * Unless required by applicable law or agreed to in writing, software
 * distributed under the License is distributed on an "AS IS" BASIS,
 * WITHOUT WARRANTIES OR CONDITIONS OF ANY KIND, either express or implied.
 * See the License for the specific language governing permissions and
 * limitations under the License.
 */

#ifndef __RDP_SETTINGS_H
#define __RDP_SETTINGS_H

#include <freerdp/types.h>
#include <freerdp/utils/blob.h>
#include <freerdp/utils/unicode.h>

/* Performance Flags */
#define PERF_FLAG_NONE                  	0x00000000
#define PERF_DISABLE_WALLPAPER          	0x00000001
#define PERF_DISABLE_FULLWINDOWDRAG    		0x00000002
#define PERF_DISABLE_MENUANIMATIONS     	0x00000004
#define PERF_DISABLE_THEMING            	0x00000008
#define PERF_DISABLE_CURSOR_SHADOW      	0x00000020
#define PERF_DISABLE_CURSORSETTINGS     	0x00000040
#define PERF_ENABLE_FONT_SMOOTHING      	0x00000080
#define PERF_ENABLE_DESKTOP_COMPOSITION 	0x00000100

/* Connection Types */
#define CONNECTION_TYPE_MODEM			0x01
#define CONNECTION_TYPE_BROADBAND_LOW		0x02
#define CONNECTION_TYPE_SATELLITE		0x03
#define CONNECTION_TYPE_BROADBAND_HIGH		0x04
#define CONNECTION_TYPE_WAN			0x05
#define CONNECTION_TYPE_LAN			0x06

/* Encryption Methods */
#define ENCRYPTION_METHOD_NONE			0x00000000
#define ENCRYPTION_METHOD_40BIT			0x00000001
#define ENCRYPTION_METHOD_128BIT		0x00000002
#define ENCRYPTION_METHOD_56BIT			0x00000008
#define ENCRYPTION_METHOD_FIPS			0x00000010

/* Encryption Levels */
#define ENCRYPTION_LEVEL_NONE			0x00000000
#define ENCRYPTION_LEVEL_LOW			0x00000001
#define ENCRYPTION_LEVEL_CLIENT_COMPATIBLE	0x00000002
#define ENCRYPTION_LEVEL_HIGH			0x00000003
#define ENCRYPTION_LEVEL_FIPS			0x00000004

/* Auto Reconnect Version */
#define AUTO_RECONNECT_VERSION_1		0x00000001

/* Order Support */
#define NEG_DSTBLT_INDEX			0x00
#define NEG_PATBLT_INDEX			0x01
#define NEG_SCRBLT_INDEX			0x02
#define NEG_MEMBLT_INDEX			0x03
#define NEG_MEM3BLT_INDEX			0x04
#define NEG_ATEXTOUT_INDEX			0x05
#define NEG_AEXTTEXTOUT_INDEX			0x06
#define NEG_DRAWNINEGRID_INDEX			0x07
#define NEG_LINETO_INDEX			0x08
#define NEG_MULTI_DRAWNINEGRID_INDEX		0x09
#define NEG_OPAQUE_RECT_INDEX			0x0A
#define NEG_SAVEBITMAP_INDEX			0x0B
#define NEG_WTEXTOUT_INDEX			0x0C
#define NEG_MEMBLT_V2_INDEX			0x0D
#define NEG_MEM3BLT_V2_INDEX			0x0E
#define NEG_MULTIDSTBLT_INDEX			0x0F
#define NEG_MULTIPATBLT_INDEX			0x10
#define NEG_MULTISCRBLT_INDEX			0x11
#define NEG_MULTIOPAQUERECT_INDEX		0x12
#define NEG_FAST_INDEX_INDEX			0x13
#define NEG_POLYGON_SC_INDEX			0x14
#define NEG_POLYGON_CB_INDEX			0x15
#define NEG_POLYLINE_INDEX			0x16
#define NEG_FAST_GLYPH_INDEX			0x18
#define NEG_ELLIPSE_SC_INDEX			0x19
#define NEG_ELLIPSE_CB_INDEX			0x1A
#define NEG_GLYPH_INDEX_INDEX			0x1B
#define NEG_GLYPH_WEXTTEXTOUT_INDEX		0x1C
#define NEG_GLYPH_WLONGTEXTOUT_INDEX		0x1D
#define NEG_GLYPH_WLONGEXTTEXTOUT_INDEX		0x1E

/* Glyph Support Level */
#define GLYPH_SUPPORT_NONE			0x0000
#define GLYPH_SUPPORT_PARTIAL			0x0001
#define GLYPH_SUPPORT_FULL			0x0002
#define GLYPH_SUPPORT_ENCODE			0x0003

/* SYSTEM_TIME */
typedef struct
{
	uint16 wYear;
	uint16 wMonth;
	uint16 wDayOfWeek;
	uint16 wDay;
	uint16 wHour;
	uint16 wMinute;
	uint16 wSecond;
	uint16 wMilliseconds;
} SYSTEM_TIME;

/* TIME_ZONE_INFORMATION */
struct _TIME_ZONE_INFO
{
	uint32 bias;
	char standardName[32];
	SYSTEM_TIME standardDate;
	uint32 standardBias;
	char daylightName[32];
	SYSTEM_TIME daylightDate;
	uint32 daylightBias;
};
typedef struct _TIME_ZONE_INFO TIME_ZONE_INFO;

/* ARC_CS_PRIVATE_PACKET */
typedef struct
{
	uint32 cbLen;
	uint32 version;
	uint32 logonId;
	uint8 securityVerifier[16];
} ARC_CS_PRIVATE_PACKET;

/* ARC_SC_PRIVATE_PACKET */
typedef struct
{
	uint32 cbLen;
	uint32 version;
	uint32 logonId;
	uint8 arcRandomBits[16];
} ARC_SC_PRIVATE_PACKET;

/* Certificates */

struct rdp_CertBlob
{
	uint32 length;
	uint8* data;
};
typedef struct rdp_CertBlob rdpCertBlob;

struct rdp_X509CertChain
{
	uint32 count;
	rdpCertBlob* array;
};
typedef struct rdp_X509CertChain rdpX509CertChain;

struct rdp_CertInfo
{
	rdpBlob modulus;
	uint8 exponent[4];
};
typedef struct rdp_CertInfo rdpCertInfo;

struct rdp_certificate
{
	rdpCertInfo cert_info;
	rdpX509CertChain* x509_cert_chain;
};
typedef struct rdp_certificate rdpCertificate;

struct rdp_key
{
	rdpBlob modulus;
	rdpBlob private_exponent;
	uint8 exponent[4];
};
typedef struct rdp_key rdpKey;

/* Channels */

struct rdp_channel
{
	char name[8]; /* ui sets */
	int options; /* ui sets */
	int channel_id; /* core sets */
	boolean joined; /* client has joined the channel */
	void* handle; /* just for ui */
};
typedef struct rdp_channel rdpChannel;

/* Extensions */

struct rdp_ext_set
{
	char name[256]; /* plugin name or path */
	void* data; /* plugin data */
};

/* Bitmap Cache */

struct _BITMAP_CACHE_CELL_INFO
{
	uint16 numEntries;
	uint16 maxSize;
};
typedef struct _BITMAP_CACHE_CELL_INFO BITMAP_CACHE_CELL_INFO;

struct _BITMAP_CACHE_V2_CELL_INFO
{
	uint32 numEntries;
	boolean persistent;
};
typedef struct _BITMAP_CACHE_V2_CELL_INFO BITMAP_CACHE_V2_CELL_INFO;

/* Glyph Cache */

struct _GLYPH_CACHE_DEFINITION
{
	uint16 cacheEntries;
	uint16 cacheMaximumCellSize;
};
typedef struct _GLYPH_CACHE_DEFINITION GLYPH_CACHE_DEFINITION;

/* Monitors */

struct rdp_monitor
{
	int x;
	int y;
	int width;
	int height;
	int is_primary;
};

/* Settings */

#ifdef __GNUC__
#define ALIGN64	__attribute__((aligned(8)))
#else
#ifdef _WIN32
#define ALIGN64	__declspec(align(8))
#else
#define ALIGN64
#endif
#endif

struct rdp_settings
{
	ALIGN64 void* instance; /* 0 */
	ALIGN64 uint64 paddingA[16 - 1]; /* 1 */

	/* Core Protocol Parameters */
	ALIGN64 uint32 width; /* 16 */
	ALIGN64 uint32 height; /* 17 */
	ALIGN64 uint32 rdp_version; /* 18 */
	ALIGN64 uint32 color_depth; /* 19 */
	ALIGN64 uint32 kbd_layout; /* 20 */
	ALIGN64 uint32 kbd_type; /* 21 */
	ALIGN64 uint32 kbd_subtype; /* 22 */
	ALIGN64 uint32 kbd_fn_keys; /* 23 */
	ALIGN64 uint32 client_build; /* 24 */
	ALIGN64 uint32 requested_protocols; /* 25 */
	ALIGN64 uint32 selected_protocol; /* 26 */
	ALIGN64 uint32 encryption_method; /* 27 */
	ALIGN64 uint32 encryption_level; /* 28 */
	ALIGN64 boolean authentication; /* 29 */
	ALIGN64 uint32 negotiationFlags; /* 30 */
	ALIGN64 uint64 paddingB[48 - 31]; /* 31 */

	/* Connection Settings */
<<<<<<< HEAD
	uint32 port; /* 48 */
	boolean ipv6; /* 49 */
	char* hostname; /* 50 */
	char* username; /* 51 */
	char* password; /* 52 */
	char* domain; /* 53 */
	char* shell; /* 54 */
	char* directory; /* 55 */
	char* ip_address; /* 56 */
	char* client_dir; /* 57 */
	boolean autologon; /* 58 */
	boolean compression; /* 59 */
	uint32 performance_flags; /* 60 */
	rdpBlob* password_cookie; /* 61 */
	char* kerberos_kdc; /* 62 */
	char* kerberos_realm; /* 63 */
	boolean ts_gateway; /* 64 */
	char* tsg_hostname; /* 65 */
	char* tsg_username; /* 66 */
	char* tsg_password; /* 67 */
	uint32 paddingC[80 - 68]; /* 68 */
=======
	ALIGN64 uint32 port; /* 48 */
	ALIGN64 boolean ipv6; /* 49 */
	ALIGN64 char* hostname; /* 50 */
	ALIGN64 char* username; /* 51 */
	ALIGN64 char* password; /* 52 */
	ALIGN64 char* domain; /* 53 */
	ALIGN64 char* shell; /* 54 */
	ALIGN64 char* directory; /* 55 */
	ALIGN64 char* ip_address; /* 56 */
	ALIGN64 char* client_dir; /* 57 */
	ALIGN64 boolean autologon; /* 58 */
	ALIGN64 boolean compression; /* 59 */
	ALIGN64 uint32 performance_flags; /* 60 */
	ALIGN64 rdpBlob* password_cookie; /* 61 */
	ALIGN64 char* kerberos_kdc; /* 62 */
	ALIGN64 char* kerberos_realm; /* 63 */
	ALIGN64 uint64 paddingC[80 - 64]; /* 64 */
>>>>>>> f480b234

	/* User Interface Parameters */
	ALIGN64 boolean sw_gdi; /* 80 */
	ALIGN64 boolean workarea; /* 81 */
	ALIGN64 boolean fullscreen; /* 82 */
	ALIGN64 boolean grab_keyboard; /* 83 */
	ALIGN64 boolean decorations; /* 84 */
	ALIGN64 uint32 percent_screen; /* 85 */
	ALIGN64 boolean mouse_motion; /* 86 */
	ALIGN64 char* window_title; /* 87 */
	ALIGN64 uint64 parent_window_xid; /* 88 */
	ALIGN64 uint64 paddingD[112 - 89]; /* 89 */

	/* Internal Parameters */
	ALIGN64 char* home_path; /* 112 */
	ALIGN64 uint32 share_id; /* 113 */
	ALIGN64 uint32 pdu_source; /* 114 */
	ALIGN64 UNICONV* uniconv; /* 115 */
	ALIGN64 boolean server_mode; /* 116 */
	ALIGN64 char* config_path; /* 117 */
	ALIGN64 char* current_path; /* 118 */
	ALIGN64 char* development_path; /* 119 */
	ALIGN64 boolean development_mode; /* 120 */
	ALIGN64 uint64 paddingE[144 - 121]; /* 121 */

	/* Security */
	ALIGN64 boolean encryption; /* 144 */
	ALIGN64 boolean tls_security; /* 145 */
	ALIGN64 boolean nla_security; /* 146 */
	ALIGN64 boolean rdp_security; /* 147 */
	ALIGN64 uint32 ntlm_version; /* 148 */
	ALIGN64 boolean salted_checksum; /* 149 */
	ALIGN64 uint64 paddingF[160 - 150]; /* 150 */

	/* Session */
	ALIGN64 boolean console_audio; /* 160 */
	ALIGN64 boolean console_session; /* 161 */
	ALIGN64 uint32 redirected_session_id; /* 162 */
	ALIGN64 boolean audio_playback; /* 163 */
	ALIGN64 boolean audio_capture; /* 164 */
	ALIGN64 uint64 paddingG[176 - 165]; /* 165 */

	/* Output Control */
	ALIGN64 boolean refresh_rect; /* 176 */
	ALIGN64 boolean suppress_output; /* 177 */
	ALIGN64 boolean desktop_resize; /* 178 */
	ALIGN64 uint64 paddingH[192 - 179]; /* 179 */

	/* Reconnection */
	ALIGN64 boolean auto_reconnection; /* 192 */
	ALIGN64 ARC_CS_PRIVATE_PACKET* client_auto_reconnect_cookie; /* 193 */
	ALIGN64 ARC_SC_PRIVATE_PACKET* server_auto_reconnect_cookie; /* 194 */
	ALIGN64 uint64 paddingI[208 - 195]; /* 195 */

	/* Time Zone */
	ALIGN64 TIME_ZONE_INFO* client_time_zone; /* 208 */
	ALIGN64 uint64 paddingJ[216 - 209]; /* 209 */

	/* Capabilities */
	ALIGN64 uint32 os_major_type; /* 216 */
	ALIGN64 uint32 os_minor_type; /* 217 */
	ALIGN64 uint32 vc_chunk_size; /* 218 */
	ALIGN64 boolean sound_beeps; /* 219 */
	ALIGN64 boolean smooth_fonts; /* 220 */
	ALIGN64 boolean frame_marker; /* 221 */
	ALIGN64 boolean fastpath_input; /* 222 */
	ALIGN64 boolean fastpath_output; /* 223 */
	ALIGN64 uint8* received_caps; /* 224 */
	ALIGN64 uint8* order_support; /* 225 */
	ALIGN64 boolean surface_commands; /* 226 */
	ALIGN64 boolean disable_wallpaper; /* 227 */
	ALIGN64 boolean disable_full_window_drag; /* 228 */
	ALIGN64 boolean disable_menu_animations; /* 229 */
	ALIGN64 boolean disable_theming; /* 230 */
	ALIGN64 uint32 connection_type; /* 231 */
	ALIGN64 uint32 multifrag_max_request_size; /* 232 */
	ALIGN64 uint64 paddingK[248 - 233]; /* 233 */

	/* Certificate */
	ALIGN64 char* cert_file; /* 248 */
	ALIGN64 char* privatekey_file; /* 249 */
	ALIGN64 char* client_hostname; /* 250 */
	ALIGN64 char* client_product_id; /* 251 */
	ALIGN64 rdpBlob* server_random; /* 252 */
	ALIGN64 rdpBlob* server_certificate; /* 253 */
	ALIGN64 boolean ignore_certificate; /* 254 */
	ALIGN64 rdpCertificate* server_cert; /* 255 */
	ALIGN64 char* rdp_key_file; /* 256 */
	ALIGN64 rdpKey* server_key; /* 257 */
	ALIGN64 char* certificate_name; /* 258 */
	ALIGN64 uint64 paddingL[280 - 259]; /* 259 */

	/* Codecs */
	ALIGN64 boolean rfx_codec; /* 280 */
	ALIGN64 boolean ns_codec; /* 281 */
	ALIGN64 uint32 rfx_codec_id; /* 282 */
	ALIGN64 uint32 ns_codec_id; /* 283 */
	ALIGN64 uint32 rfx_codec_mode; /* 284 */
	ALIGN64 boolean frame_acknowledge; /* 285 */
	ALIGN64 uint64 paddingM[296 - 286]; /* 286 */

	/* Recording */
	ALIGN64 boolean dump_rfx; /* 296 */
	ALIGN64 boolean play_rfx; /* 297 */
	ALIGN64 char* dump_rfx_file; /* 298 */
	ALIGN64 char* play_rfx_file; /* 299 */
	ALIGN64 uint64 paddingN[312 - 300]; /* 300 */

	/* RemoteApp */
	ALIGN64 boolean remote_app; /* 312 */
	ALIGN64 uint32 num_icon_caches; /* 313 */
	ALIGN64 uint32 num_icon_cache_entries; /* 314 */
	ALIGN64 boolean rail_langbar_supported; /* 315 */
	ALIGN64 uint64 paddingO[320 - 316]; /* 316 */

	/* Pointer */
	ALIGN64 boolean large_pointer; /* 320 */
	ALIGN64 boolean color_pointer; /* 321 */
	ALIGN64 uint32 pointer_cache_size; /* 322 */
	ALIGN64 uint64 paddingP[328 - 323]; /* 323 */

	/* Bitmap Cache */
	ALIGN64 boolean bitmap_cache; /* 328 */
	ALIGN64 boolean bitmap_cache_v3; /* 329 */
	ALIGN64 boolean persistent_bitmap_cache; /* 330 */
	ALIGN64 uint32 bitmapCacheV2NumCells; /* 331 */
	ALIGN64 BITMAP_CACHE_V2_CELL_INFO* bitmapCacheV2CellInfo; /* 332 */
	ALIGN64 uint64 paddingQ[344 - 333]; /* 333 */

	/* Offscreen Bitmap Cache */
	ALIGN64 boolean offscreen_bitmap_cache; /* 344 */
	ALIGN64 uint32 offscreen_bitmap_cache_size; /* 345 */
	ALIGN64 uint32 offscreen_bitmap_cache_entries; /* 346 */
	ALIGN64 uint64 paddingR[352 - 347]; /* 347 */

	/* Glyph Cache */
	ALIGN64 boolean glyph_cache; /* 352 */
	ALIGN64 uint32 glyphSupportLevel; /* 353 */
	ALIGN64 GLYPH_CACHE_DEFINITION* glyphCache; /* 354 */
	ALIGN64 GLYPH_CACHE_DEFINITION* fragCache; /* 355 */
	ALIGN64 uint64 paddingS[360 - 356]; /* 356 */

	/* Draw Nine Grid */
	ALIGN64 boolean draw_nine_grid; /* 360 */
	ALIGN64 uint32 draw_nine_grid_cache_size; /* 361 */
	ALIGN64 uint32 draw_nine_grid_cache_entries; /* 362 */
	ALIGN64 uint64 paddingT[368 - 363]; /* 363 */

	/* Draw GDI+ */
	ALIGN64 boolean draw_gdi_plus; /* 368 */
	ALIGN64 boolean draw_gdi_plus_cache; /* 369 */
	ALIGN64 uint64 paddingU[376 - 370]; /* 370 */

	/* Desktop Composition */
	ALIGN64 boolean desktop_composition; /* 376 */
	ALIGN64 uint64 paddingV[384 - 377]; /* 377 */

	/* Channels */
	ALIGN64 int num_channels;
	ALIGN64 rdpChannel channels[16];

	/* Monitors */
	ALIGN64 int num_monitors;
	ALIGN64 struct rdp_monitor monitors[16];

	/* Extensions */
	ALIGN64 int num_extensions;
	ALIGN64 struct rdp_ext_set extensions[16];
};
typedef struct rdp_settings rdpSettings;

rdpSettings* settings_new(void* instance);
void settings_free(rdpSettings* settings);

#endif /* __RDP_SETTINGS_H */<|MERGE_RESOLUTION|>--- conflicted
+++ resolved
@@ -272,29 +272,6 @@
 	ALIGN64 uint64 paddingB[48 - 31]; /* 31 */
 
 	/* Connection Settings */
-<<<<<<< HEAD
-	uint32 port; /* 48 */
-	boolean ipv6; /* 49 */
-	char* hostname; /* 50 */
-	char* username; /* 51 */
-	char* password; /* 52 */
-	char* domain; /* 53 */
-	char* shell; /* 54 */
-	char* directory; /* 55 */
-	char* ip_address; /* 56 */
-	char* client_dir; /* 57 */
-	boolean autologon; /* 58 */
-	boolean compression; /* 59 */
-	uint32 performance_flags; /* 60 */
-	rdpBlob* password_cookie; /* 61 */
-	char* kerberos_kdc; /* 62 */
-	char* kerberos_realm; /* 63 */
-	boolean ts_gateway; /* 64 */
-	char* tsg_hostname; /* 65 */
-	char* tsg_username; /* 66 */
-	char* tsg_password; /* 67 */
-	uint32 paddingC[80 - 68]; /* 68 */
-=======
 	ALIGN64 uint32 port; /* 48 */
 	ALIGN64 boolean ipv6; /* 49 */
 	ALIGN64 char* hostname; /* 50 */
@@ -311,8 +288,11 @@
 	ALIGN64 rdpBlob* password_cookie; /* 61 */
 	ALIGN64 char* kerberos_kdc; /* 62 */
 	ALIGN64 char* kerberos_realm; /* 63 */
-	ALIGN64 uint64 paddingC[80 - 64]; /* 64 */
->>>>>>> f480b234
+	ALIGN64 boolean ts_gateway; /* 64 */
+	ALIGN64 char* tsg_hostname; /* 65 */
+	ALIGN64 char* tsg_username; /* 66 */
+	ALIGN64 char* tsg_password; /* 67 */
+	ALIGN64 uint64 paddingC[80 - 68]; /* 68 */
 
 	/* User Interface Parameters */
 	ALIGN64 boolean sw_gdi; /* 80 */
